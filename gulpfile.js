/*
Copyright (c) 2015 The Polymer Project Authors. All rights reserved.
This code may only be used under the BSD style license found at http://polymer.github.io/LICENSE.txt
The complete set of authors may be found at http://polymer.github.io/AUTHORS.txt
The complete set of contributors may be found at http://polymer.github.io/CONTRIBUTORS.txt
Code distributed by Google as part of the polymer project is also
subject to an additional IP rights grant found at http://polymer.github.io/PATENTS.txt
*/

'use strict';

// let gulp = require('gulp');
let gulp = require('gulp-help')(require('gulp'));
let $ = require('gulp-load-plugins')();
let matter = require('gulp-gray-matter');
let styleMod = require('gulp-style-modules');

let argv = require('yargs').argv;
let browserSync = require('browser-sync').create();
let del = require('del');
let fs = require('fs');
let markdownIt = require('markdown-it')({
    html: true,
<<<<<<< HEAD
    highlight: code => {
      return require('highlight.js').highlightAuto(code).value;
=======
    highlight: (code, lang) => {
      let highlightjs = require('highlight.js')
      if (lang && highlightjs.getLanguage(lang)) {
        try {
          return highlightjs.highlight(lang, code).value;
        } catch (__) { console.log(__) }
      } else {
        try {
          return highlightjs.highlightAuto(code).value;
        } catch (__) { console.log(__) }
      }
                 
      return ''; // use external default escaping 
>>>>>>> 8bf0ae13
    }
  });
let markdownItAttrs = require('markdown-it-attrs');
let merge = require('merge-stream');
let path = require('path');
let runSequence = require('run-sequence');
let toc = require('toc');

let AUTOPREFIXER_BROWSERS = ['last 2 versions', 'ios 8', 'Safari 8'];

<<<<<<< HEAD
markdownIt.use(markdownItAttrs)

kramed.setOptions({
  highlight: code => {
    return require('highlight.js').highlightAuto(code).value;
  }
});
=======
markdownIt.use(markdownItAttrs);
>>>>>>> 8bf0ae13

function minifyHtml() {
  return $.minifyHtml({quotes: true, empty: true, spare: true});
}

function uglifyJS() {
  return $.uglify({preserveComments: 'some'});
}

function license() {
  return $.license('BSD2', {
    organization: 'The Polymer Project Authors. All rights reserved.',
    tiny: true
  });
}

// reload is a noop unless '--reload' cmd line arg is specified.
let reload = function() {
  return new require('stream').PassThrough({objectMode: true});
}

if (argv.reload) {
  reload = browserSync.reload;
}

function createReloadServer() {
  browserSync.init({
    notify: true,
    open: !!argv.open,
    proxy: 'localhost:8080' // proxy serving through app engine.
  });
}

gulp.task('style', 'Compile sass, autoprefix, and minify CSS', function() {
  let sassOpts = {
    precision: 10,
    outputStyle: 'expanded',
    onError: console.error.bind(console, 'Sass error:')
  };

  return gulp.src('app/sass/**/*.scss')
    .pipe($.changed('dist/css'))
    .pipe($.sass(sassOpts))
    .pipe($.autoprefixer(AUTOPREFIXER_BROWSERS))
    // .pipe(styleMod()) // Wrap CSS in Polymer style module
    // .pipe(gulp.dest('app/css')) // Save unminimized css to dev directory.
    .pipe($.cssmin()) // Minify and add license
    .pipe(license())
    .pipe(gulp.dest('dist/css'))
});

gulp.task('style:modules', 'Wrap CSS in Polymer style modules', function() {
  return gulp.src('node_modules/highlight.js/styles/github.css')
    .pipe($.rename({basename: 'syntax-color'}))
    .pipe($.autoprefixer(AUTOPREFIXER_BROWSERS))
    .pipe(styleMod({
      //filename: 'syntax-color',
      // moduleId: function(file) {
      //   return 'syntax-color';//path.basename(file.path, path.extname(file.path)) + '-css';
      // }
    }))
    .pipe(gulp.dest('dist/css'))
});

gulp.task('images', 'Optimize images', function() {
  return gulp.src('app/images/**/*')
    .pipe($.changed('dist/images'))
    .pipe($.imagemin({
      progressive: true,
      interlaced: true,
      svgoPlugins: [{convertTransform: false}]
    }))
    .pipe(gulp.dest('dist/images'));
});

gulp.task('md', 'Markdown -> HTML conversion. Syntax highlight and TOC generation', function() {
  return gulp.src([
      'app/**/*.md',
      '!app/{bower_components,elements,images,js,sass}/**',
    ], {base: 'app/'})
    .pipe(matter(function(file) { // pull out front matter data.
      let data = file.data;
      data.file = file;
      data.content = markdownIt.render(file.content); // Markdown -> HTML.
      data.title = data.title || '';
      data.link = data.link || '';

      data.content = toc.process(data.content, {
        header: '<h<%= level %><%= attrs %> id="<%= anchor %>" class="has-permalink"><%= header %></h<%= level %>>',
        TOC: '<details id="toc"><summary>Table of contents</summary><%= toc %></details>',
        tocMax: 3
      });

      $.util.replaceExtension(file, '.html'); // file.md -> file.html

      let tmpl = fs.readFileSync('templates/page.template');
      let renderTemplate = $.util.template(tmpl);

      return renderTemplate(data);
    }))
    .pipe($.rename({extname: '.html'}))
    .pipe(gulp.dest('dist'));
});

// // Minify html
// gulp.task('html', function() {
//   gulp.src('app/index.html')
//     //.pipe($.changed('dist/index.html'))
//     .pipe(minifyHtml())
//     .pipe(gulp.dest('dist'));
// });

gulp.task('jshint', 'Lint JS', function() {
  return gulp.src([
      'gruntfile.js',
      'app/js/**/*.js',
      'app/elements/**/*.js',
      'app/elements/**/*.html'
    ])
    .pipe($.changed('dist/js'))
    .pipe($.jshint.extract()) // Extract JS from .html files
    .pipe($.jshint({esnext: true}))
    .pipe($.jshint.reporter('jshint-stylish'))
    .pipe($.if(!browserSync.active, $.jshint.reporter('fail')));
});

gulp.task('js', 'Minify JS to dist/', ['jshint'], function() {
  return gulp.src(['app/js/**/*.js'])
    .pipe(uglifyJS()) // Minify js output
    .pipe(gulp.dest('dist/js'));
});

gulp.task('vulcanize', 'Vulcanize elements to dist/', function() {
  return gulp.src('app/elements/elements.html')
    // .pipe($.changed('dist/elements'))
    .pipe($.vulcanize({
      stripComments: true,
      inlineCss: true,
      inlineScripts: true
    }))
    .pipe($.crisper()) // Separate HTML/JS into separate files.
    .pipe($.if('*.html', minifyHtml())) // Minify html output
    .pipe($.if('*.js', uglifyJS())) // Minify js output
    .pipe($.if('*.js', license()))
    .pipe(gulp.dest('dist/elements'));
});

gulp.task('copy', 'Copy site files (polyfills, templates, etc.) to dist/', function() {
  let app = gulp.src([
      '*',
      'app/manifest.json',
      '!{README.md,package.json,gulpfile.js,test_runner.py}',
    ], {nodir: true})
    .pipe(gulp.dest('dist'));

  let docs = gulp.src([
      'app/**/*.html',
<<<<<<< HEAD
      'app/**/nav.yaml'
=======
     '!app/{bower_components,elements}/**',
>>>>>>> 8bf0ae13
     ], {base: 'app/'})
    .pipe(gulp.dest('dist'));

  let gae = gulp.src([
      '{templates,lib}/**/*'
     ])
    .pipe(gulp.dest('dist'));

  let bower = gulp.src([
      'app/bower_components/webcomponentsjs/webcomponents*.js'
    ], {base: 'app/'})
    .pipe(gulp.dest('dist'));

  return merge(app, docs, gae, bower);
});

gulp.task('watch', 'Watch files for changes', function() {
  createReloadServer();
  gulp.watch('app/sass/**/*.scss', ['style', reload]);
  gulp.watch('app/elements/**/*', ['vulcanize', reload]);
  gulp.watch(['app/{js,elements}/**/*.js'], ['jshint', reload]);
  gulp.watch('app/**/*.md', ['md', reload]);
  gulp.watch(['templates/*.html', 'app/**/*.html'], ['copy', reload]);
  // Watch for changes to server itself.
  gulp.watch('*.py', function(files) {
    gulp.src('*.py').pipe(gulp.dest('dist'));
    reload();
  });
  gulp.watch('*.{yaml,yml}', function(files) {
    gulp.src('*.{yml,yaml}').pipe(gulp.dest('dist'));
    reload();
  });
}, {
  options: {
    'reload': 'Reloads browser tab when watched files change',
    'open': 'Opens a browser tab when launched'
  }
});

gulp.task('clean', 'Remove dist/ and other built files', function() {
  return del(['dist', 'app/css']);
});

// Default task. Build the dest dir.
gulp.task('default', 'Build site', ['clean', 'jshint'], function(done) {
  runSequence(
    ['style', 'style:modules', 'images', 'vulcanize', 'js'],
    'copy', 'md',
    done);
});<|MERGE_RESOLUTION|>--- conflicted
+++ resolved
@@ -21,10 +21,6 @@
 let fs = require('fs');
 let markdownIt = require('markdown-it')({
     html: true,
-<<<<<<< HEAD
-    highlight: code => {
-      return require('highlight.js').highlightAuto(code).value;
-=======
     highlight: (code, lang) => {
       let highlightjs = require('highlight.js')
       if (lang && highlightjs.getLanguage(lang)) {
@@ -38,7 +34,6 @@
       }
                  
       return ''; // use external default escaping 
->>>>>>> 8bf0ae13
     }
   });
 let markdownItAttrs = require('markdown-it-attrs');
@@ -49,17 +44,7 @@
 
 let AUTOPREFIXER_BROWSERS = ['last 2 versions', 'ios 8', 'Safari 8'];
 
-<<<<<<< HEAD
-markdownIt.use(markdownItAttrs)
-
-kramed.setOptions({
-  highlight: code => {
-    return require('highlight.js').highlightAuto(code).value;
-  }
-});
-=======
 markdownIt.use(markdownItAttrs);
->>>>>>> 8bf0ae13
 
 function minifyHtml() {
   return $.minifyHtml({quotes: true, empty: true, spare: true});
@@ -217,11 +202,8 @@
 
   let docs = gulp.src([
       'app/**/*.html',
-<<<<<<< HEAD
       'app/**/nav.yaml'
-=======
      '!app/{bower_components,elements}/**',
->>>>>>> 8bf0ae13
      ], {base: 'app/'})
     .pipe(gulp.dest('dist'));
 
