---
layout: default
type: core
navgroup: docs
shortname: Docs
title: Types of bindings
subtitle: Data-binding
---

{% include toc.html %}

There are several ways to bind data to a template. You can:

*   Create a single instance of a template, by specifying a single object using the `bind` attribute.
*   Create multiple instances of a template, by specifying an array of objects using the `repeat`
     attribute.
*   Conditionally create an instance of a template, depending on whether the value passed to the `if`attribute is truthy.

<<<<<<< HEAD
**Note:** Binding templates only works inside {{site.project_title}} elements. For example, if a 
`<template>` element is inserted directly into a page’s `<body>` tag, the `bind` attribute 
doesn’t work as described here. If you need to use template binding outside of a 
{{site.project_title}} element, see [Using data binding outside of a {{site.project_title}} element](/docs/polymer/databinding-advanced.html#bindingoutside). 
=======
**Note:** Binding templates only works inside {{site.project_title}} elements. For example, if a
`<template>` element is inserted directly into a page’s `<body>` tag, the the `bind` attribute
doesn’t work as described here. If you need to use template binding outside of a
{{site.project_title}} element, see [Using data binding outside of a {{site.project_title}} element](/docs/polymer/databinding-advanced.html#bindingoutside).
>>>>>>> 8f2a4c86
{: .alert .alert-info }

When you use a binding _inside_ a template, you create a _node binding_, which binds a model value to a
DOM node. Node bindings are interpreted by the node, based on the element type and where the binding
occurs. See [Node bindings](#node-bindings) for details.

## Single template instances

Using the `bind` attribute, you can create a single instance of a template bound to an object.

{% raw %}
    <template bind="{{ person }}">
      This template can bind to the person object’s properties, like
      {{ name }}.
    </template>
{% endraw %}

Where `person` is an object (or more accurately, a [{{site.project_title}} expression](/docs/polymer/expressions.html) that yields an object).

Bindings inside the template are evaluated in the context of the bound object. For example,
if `person` has a property, `name`, {%raw%}`{{name}}`{%endraw%} evaluates to the value of `person.name`.

For convenience, you can also create a _named scope_ when binding an object:

{% raw %}
    <template bind="{{ person as p}}">
      This template uses a named scope to access properties, like
      {{ p.name }}.
    </template>
{% endraw %}

In this case, you can use the named scope `p` to access the properties of the `person` object.
Named scopes can be handy when nesting templates.



## Iterative templates

Iterative, or repeating, templates, generate a single template instance for each item in
an array. Each instance is bound to an item in the array.

The simplest format for a repeating template is:

{% raw %}
    <template repeat="{{ array }}">
      Creates an instance with {{ bindings }} for every element in the array collection.
    </template>
{% endraw %}

Like the `bind` attribute, the `repeat` attribute supports named scopes:

{% raw %}
    <template repeat="{{ user in users }}">
      {{user.name}}
    </template>
{% endraw %}

<<<<<<< HEAD
When using named scopes with the `repeat` attribute, the index value for each 
item in the array is also available by using the following syntax:
=======
Another of the `repeat` attribute provides named scopes and index values for each
item in the array:
>>>>>>> 8f2a4c86

{% raw %}
    <template repeat="{{ user, userIndex in users }}">
      <template repeat="{{ userFile, userFileIndex in user }}">
        {{ userIndex }}:{{ userFileIndex }}.{{ userFile }}
      </template>
    </template>
{% endraw %}

Like the `bind` attribute, you can omit the value from the `repeat` element to inherit the
parent scope. For example, suppose you have an array of objects like this:

    this.items = [
      {name: "Milk"},
      {name: "Bread"},
      {name: "Cereal"}
    ];

You can use code like this to access both the array itself and its elements:

{% raw %}
    <template bind="{{items}}">
      // {{length}} evaluates as items.length
      <p>Item count: {{length}}</p>
      <ul>
      <template repeat>
        // {{name}} here evaluates as the name of a single item
        <li>{{name}}</li>
      </template>
      </ul>
    </template>
{% endraw %}

The resulting output is:

Item count: 3

*   Milk
*   Bread
*   Cereal


## Conditional templates

Conditional templates use the `if` attribute to conditionally create a template instance.

{% raw %}
    <template if="{{ conditionalValue }}">
      Binds if and only if conditionalValue is truthy.
    </template>
{% endraw %}

The conditional template can be explicitly bound to an object using the
{%raw%}`bind={{expression}}`{%endraw%} syntax.

Where the explicit binding is omitted, a nested template can inherit the scope of
the containing template. Conditional templates are frequently used this way:

{% raw %}
    <template bind="{{ myOptions as m }}">
      <template if="{{ m.showCounter }}">
        <div>Counter: {{ m.counter }}</div>
      </template>
    </template>
{% endraw %}

For more information on nesting templates, see [Expression scopes](/docs/polymer/expressions.html#expression-scopes).

You can also use `if` with the  `repeat` attribute.

{% raw %}
    <template bind="{{ myList as list }}">
      <template repeat="{{items in list.items}}" if="{{ list.showItems }}">
        <li>{{ item.name }}</li>
      </template>
    </template>
{% endraw %}

## Importing templates by reference

Sometimes, you may want to reuse a template in multiple places, or reference a template generated elsewhere.
That's where the `ref` attribute comes in:

{% raw %}
    <template id="myTemplate">
      Used by any template which refers to this one by the ref attribute
    </template>

    <template bind ref="myTemplate">
      When creating an instance, the content of this template will be ignored,
      and the content of #myTemplate is used instead.
    </template>
{% endraw %}

You can use the `ref` attribute to define recursive templates, such as tree structures:

{% raw %}
    <template>
      <ul>
      <template repeat="{{ items }}" id="t">
        <li>{{name}}
        <ul>
          <template ref="t" repeat="{{ children }}"></template>
        </ul>
      </li>
    </template>
{% endraw %}

In addition, you can bind to the `ref` attribute _itself_, to choose templates dynamically:

{% raw %}
    <template bind ref="{{node.nodeType}}"></template>
{% endraw %}

## Node bindings

Node bindings are created for each binding in the contents of a template. A node binding creates a named relationship between a model value and a DOM node.

How nodes interpret bindings depends on the _type of element_, and the _binding name_. In {{site.project_title}}, the binding name is based on where the binding appears in the markup:

* A binding in the text content of an element, such as {%raw%}`<span>{{someText}}</span>`{%endraw%}, uses the name `textContent`.
* A binding in an element's attribute value, such as {%raw%}`<span style="{{someStyles}}">`{%endraw%} uses the name of the attribute as the name of the binding.


### Binding to text

If a binding occurs between tags, it creates a `textContent` binding to the element.

{% raw %}
    <p>This paragraph has some {{adjective}} text.</p>
{% endraw %}

All text nodes treat a `textContent` binding as a one-way binding: changing the model changes the bound node, but imperatively changing the DOM value does _not_ update the model.

### Binding to attributes

When you bind to an attribute, the binding takes the attribute's name. For example, the following binding uses the name `style`.

{% raw %}
    <span style="color: {{myColor}}">Colorful text!</span>
{% endraw %}

How these bindings work depends on the element being bound:

- For _most_ standard DOM elements, these bindings form one-way bindings to the attribute. For example, changing the `myColor` property updates the color of the element, but imperatively changing the `style` attribute _doesn't_ update the `myColor` property.

- The form input elements `input`, `option`, `select`, and `textarea` support two-way bindings for certain attributes.

- {{site.project_title}} elements support two-way bindings to published properties. If you publish a property using the `attributes` attribute or a `publish` block, it's available for two-way data binding.

- Custom elements are also free to interpret bindings in other ways. For example, a non-{{site.project_title}} element could use the underlying [Node.bind](node_bind.html) library to override the default handling of named bindings.

### Binding to input values

Two-way bindings are supported as a special case on some user input elements. Specifically, the following attributes support two-way bindings:

- `input` element: `value` and `checked` attributes.
- `option` element: `value` attribute.
- `select` element: `selectedIndex` and `value` attributes.
- `textarea` element: `value` attribute.

### Binding to {{site.project_title}} published properties

When you bind to a [published property](polymer.html#published-properties) on a {{site.project_title}} element, you get a two-way binding to the property.

In the following sample, the `intro-tag` binds to a published property on the `say-hello` element:

{% raw %}
    <!-- say-hello element publishes the 'name' property -->
    <polymer-element name="say-hello" attributes="name">
      <template>
        Hello, <b>{{name}}</b>!
      </template>
      <script>
        Polymer('say-hello', {
          ready: function() {
            this.name = 'Stranger'
          }
        });
        </script>
    </polymer-element>
    <polymer-element name="intro-tag" noscript>
      <template>
        <!-- bind yourName to the published property, name -->
        <p><say-hello name="{{yourName}}"></say-hello></p>
        <!-- bind yourName to the value attribute -->
        <p>What's your name? <input value="{{yourName}}" placeholder="Enter name..."></p>
      </template>
    </polymer-element>

    <intro-tag></intro-tag>
{% endraw %}

Here, `yourName` is bound to _both_ the `say-hello` element's `name` property and
the `input` element's `value` attribute. Both bindings are two-way, so when the user enters
a name, it's pushed into the `say-hello` element's `name` property. If you change the
value of the `name` property, the value is pushed into the `input` element.

**Note:** The `intro-tag` element doesn't define a `yourName` property. In this case, the data
binding system creates the property automatically.
{: .alert .alert-info }


#### Binding objects and arrays to published properties

Most of the examples show data binding with simple string values,
but {{site.project_title}} lets you bind references between elements
using published properties.

Let's modify the `name-tag` example to take an object instead of individual
properties.

    <polymer-element name="name-tag" attributes="person">
      <template>
        Hello! My name is <span style="color:"{%raw%}{{person.nameColor}}{%endraw%}">
        {%raw%}{{person.name}}{%endraw%}</span>
      </template>
      <script>
        Polymer('name-tag', {
          created: function() {
            this.person = {
              name: "Scott",
              nameColor: "orange"
            }
          }
        });
      </script>
    </polymer-element>

Now, imagine we make a new component called `<visitor-creds>` that uses `name-tag`:

    <polymer-element name="visitor-creds">
      <template>
        <name-tag person="{%raw%}{{person}}{%endraw%}"></name-tag>
      </template>
      <script>
        Polymer('visitor-creds', {
          created: function() {
            this.person = {
              name: "Scott2",
              nameColor: "red"
            }
          }
        });
      </script>
    </polymer-element>

When an instance of `<visitor-creds>` is created, its `person` property (an object)
is also bound to `<name-tag>`'s `person` property. Now both components are using
the same `person` object.



### Conditional attributes

For boolean attributes, you can control whether or not the attribute appears using the special conditional attribute syntax:

{% raw %}
<pre class="prettyprint">
<var>attribute</var>?={{ <var>boolean-expression</var> }}
</pre>
{%endraw%}

If _boolean-expression_ is truthy, _attribute_  appears in the markup; otherwise it is omitted. For example:

{% raw %}
    <span hidden?="{{ isHidden }}">This may or may not be hidden.</span>
{% endraw %}

### One-time bindings

{% include experimental.html %}

Sometimes, you may not need dynamic bindings. For these cases, there are one-time bindings.

Anywhere you use {% raw %}`{{}}`{% endraw %} in expressions, you can use double brackets
(`[[]]`) to set up a one-time binding. The binding becomes inactive after {{site.project_title}}
sets its value for the first time.

Example:

    <input type="text" value="this value is inserted once: [[ obj.value ]]">

<<<<<<< HEAD
One-time bindings can potentially be a performance win if you don't need the overhead of setting up property observation.
=======
One time bindings can potentially be a performance win if you don't need the overhead of setting up property observation.
>>>>>>> 8f2a4c86
<|MERGE_RESOLUTION|>--- conflicted
+++ resolved
@@ -16,17 +16,10 @@
      attribute.
 *   Conditionally create an instance of a template, depending on whether the value passed to the `if`attribute is truthy.
 
-<<<<<<< HEAD
-**Note:** Binding templates only works inside {{site.project_title}} elements. For example, if a 
-`<template>` element is inserted directly into a page’s `<body>` tag, the `bind` attribute 
-doesn’t work as described here. If you need to use template binding outside of a 
-{{site.project_title}} element, see [Using data binding outside of a {{site.project_title}} element](/docs/polymer/databinding-advanced.html#bindingoutside). 
-=======
 **Note:** Binding templates only works inside {{site.project_title}} elements. For example, if a
 `<template>` element is inserted directly into a page’s `<body>` tag, the the `bind` attribute
 doesn’t work as described here. If you need to use template binding outside of a
 {{site.project_title}} element, see [Using data binding outside of a {{site.project_title}} element](/docs/polymer/databinding-advanced.html#bindingoutside).
->>>>>>> 8f2a4c86
 {: .alert .alert-info }
 
 When you use a binding _inside_ a template, you create a _node binding_, which binds a model value to a
@@ -84,13 +77,8 @@
     </template>
 {% endraw %}
 
-<<<<<<< HEAD
 When using named scopes with the `repeat` attribute, the index value for each 
 item in the array is also available by using the following syntax:
-=======
-Another of the `repeat` attribute provides named scopes and index values for each
-item in the array:
->>>>>>> 8f2a4c86
 
 {% raw %}
     <template repeat="{{ user, userIndex in users }}">
@@ -374,8 +362,4 @@
 
     <input type="text" value="this value is inserted once: [[ obj.value ]]">
 
-<<<<<<< HEAD
-One-time bindings can potentially be a performance win if you don't need the overhead of setting up property observation.
-=======
-One time bindings can potentially be a performance win if you don't need the overhead of setting up property observation.
->>>>>>> 8f2a4c86
+One time bindings can potentially be a performance win if you don't need the overhead of setting up property observation.