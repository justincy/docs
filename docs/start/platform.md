---
layout: default
type: concepts
navgroup: start
shortname: Concepts
title: The Platform
subtitle: Supporting new web technologies today
---

{% include toc.html %}

## Introduction

{{site.project_title}} builds on top of the upcoming web components technologies, but they don't yet ship in all browsers.

<<<<<<< HEAD
The lowest layer of {{site.project_title}} is `webcomponents.js`: a collection of libraries (or “polyfills”) for new web technologies that haven’t shipped yet across all browsers. Platform makes it possible for developers to use these standards today across all modern browsers. As these technologies are implemented in browsers, the polyfills will shrink and you'll gain the benefits of native implementations. `webcomponents.js` automatically detects native support and switches to the fast path when available. Your elements seamlessly start relying on the native stuff--and get faster in the process. 
=======
The lowest layer of {{site.project_title}} is `platform.js`: a collection of libraries (or “polyfills”) for new web technologies that haven’t shipped yet across all browsers. Platform makes it possible for developers to use these standards today across all modern browsers. As these technologies are implemented in browsers, the polyfills will shrink and you'll gain the benefits of native implementations. `Platform.js` automatically detects native support and switches to the fast path when available. Your elements seamlessly start relying on the native stuff--and get faster in the process.
>>>>>>> fca5ffe7

Although most developers will want to use everything in `webcomponents.js`, the polyfills are designed to be used separately, as well. They're available independently and can be built standalone. For example, Mozilla's [x-tags](http://www.x-tags.org/) and Brick projects use a subset of the `webcomponents.js` polyfills.

**Note**: The `platform.js` polyfill layer is no longer needed for browsers that fully implement the Web Components APIs, such as Chrome 36+.  This means the total payload for using Polymer on your site, for fully-compliant browsers, is a mere 32kb of `polymer.js`.
{: .alert alert-info}

## What's in Platform? {#bundle}

The platform layer is a bundle that includes the following libraries:

- Web Components
  - [Shadow DOM](/platform/shadow-dom.html). Encapsulate DOM subtrees and the associated CSS.
  - [HTML Imports](/platform/html-imports.html). Load element definitions and other resources declaratively.
  - [Custom Elements](/platform/custom-elements.html) . Define new elements in HTML.
- DOM
  - [URL](https://github.com/Polymer/URL). Parse URLs in JavaScript.
  - [WeakMap](https://github.com/Polymer/WeakMap). Shim for ES6 WeakMap type.
  - [Mutation Observers](https://github.com/Polymer/MutationObservers). Efficiently watch for changes in the DOM.
  <!-- - [Promises](https://github.com/Polymer/Promises). Handle asynchronous operations. -->
  - [observe-js](https://github.com/Polymer/observe-js). Observe changes on JS objects/arrays using `Object.observe` (if available).
- Other
  - [Web Animations](/platform/web-animations.html). Define complex timeline animations.

## Installation & usage {#setup}

To start using these features today, first download `webcomponents.js` using Bower as described
in the [Getting the code](/docs/start/getting-the-code.html) guide:

    bower install --save Polymer/platform

Then, include `webcomponents.js` as you would any other script:

    <script src="bower_components/webcomponentsjs/webcomponents.js"></script>

**Note**: Due to the nature of some of the polyfills, to maximize compatibility with other libraries, make sure that `webcomponents.js` is the first script tag in your document's `<head>`.
{: .alert alert-info}

Once included, you can use [HTML Imports](/platform/html-imports.html), [Custom Elements](/platform/custom-elements.html), [Shadow DOM](/platform/shadow-dom.html), and other emerging standards within your app. For example, to use a {{site.project_title}} element, just import it using an HTML Import:

    <link rel="import"
          href="bower_components/paper-tabs/paper-tabs.html">

Then use `<paper-tabs>` just like any built-in tag.

<<<<<<< HEAD
While each polyfill is standalone, the recommended approach is to include the entire `webcomponents.js` file. This ensures all dependencies are present and the largest portion of the future web platform is available. Since this is the most-used configuration, it is also the most tested. 
=======
While each polyfill is standalone, the recommended approach is to include the entire `platform.js` file. This ensures all dependencies are present and the largest portion of the future web platform is available. Since this is the most-used configuration, it is also the most tested.
>>>>>>> fca5ffe7

## Building each polyfill {#build}

For information on how to build each polyfill library independently, see [Tools & Testing](/resources/tooling-strategy.html).

## Next steps {#nextsteps}

`webcomponents.js` is a wonderful foundation for working with Web Components in a cross-browser fashion. If you're ready to start building your own elements, and would like to learn about the additional features `polymer.js` adds, check out our guides on [Creating elements](/docs/start/creatingelements.html) and [Using elements](/docs/start/usingelements.html). Continue on to:

<a href="/docs/polymer/polymer.html">
  <paper-button raised><core-icon icon="arrow-forward" ></core-icon>API developer guide</paper-button>
</a><|MERGE_RESOLUTION|>--- conflicted
+++ resolved
@@ -13,11 +13,7 @@
 
 {{site.project_title}} builds on top of the upcoming web components technologies, but they don't yet ship in all browsers.
 
-<<<<<<< HEAD
 The lowest layer of {{site.project_title}} is `webcomponents.js`: a collection of libraries (or “polyfills”) for new web technologies that haven’t shipped yet across all browsers. Platform makes it possible for developers to use these standards today across all modern browsers. As these technologies are implemented in browsers, the polyfills will shrink and you'll gain the benefits of native implementations. `webcomponents.js` automatically detects native support and switches to the fast path when available. Your elements seamlessly start relying on the native stuff--and get faster in the process. 
-=======
-The lowest layer of {{site.project_title}} is `platform.js`: a collection of libraries (or “polyfills”) for new web technologies that haven’t shipped yet across all browsers. Platform makes it possible for developers to use these standards today across all modern browsers. As these technologies are implemented in browsers, the polyfills will shrink and you'll gain the benefits of native implementations. `Platform.js` automatically detects native support and switches to the fast path when available. Your elements seamlessly start relying on the native stuff--and get faster in the process.
->>>>>>> fca5ffe7
 
 Although most developers will want to use everything in `webcomponents.js`, the polyfills are designed to be used separately, as well. They're available independently and can be built standalone. For example, Mozilla's [x-tags](http://www.x-tags.org/) and Brick projects use a subset of the `webcomponents.js` polyfills.
 
@@ -62,11 +58,7 @@
 
 Then use `<paper-tabs>` just like any built-in tag.
 
-<<<<<<< HEAD
 While each polyfill is standalone, the recommended approach is to include the entire `webcomponents.js` file. This ensures all dependencies are present and the largest portion of the future web platform is available. Since this is the most-used configuration, it is also the most tested. 
-=======
-While each polyfill is standalone, the recommended approach is to include the entire `platform.js` file. This ensures all dependencies are present and the largest portion of the future web platform is available. Since this is the most-used configuration, it is also the most tested.
->>>>>>> fca5ffe7
 
 ## Building each polyfill {#build}
 
