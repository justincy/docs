---
layout: default
type: start
shortname: Concepts
title: Web components polyfills
subtitle: Supporting new web technologies today
---

{% include toc.html %}

## Introduction

{{site.project_title}} builds on top of the upcoming web components technologies,
which don't yet ship in all browsers.

<<<<<<< HEAD
However, you can run {{site.project_title}} in any evergreen browser using the 
Web Components support library, `webcomponents.js`. This is a collection of
libraries (or “polyfills”) for new web technologies that haven’t shipped yet across 
all browsers. The web components polyfills make it possible for developers to use 
these standards today across all modern browsers. As these technologies are implemented 
in browsers, the polyfills will shrink and you'll gain the benefits of native implementations. 

`webcomponents.js` automatically detects native support and switches to the fast 
path when available. Your elements seamlessly start relying on the native stuff&mdash;and 
get faster in the process. 

In the past, the web components polyfills were maintained by
the Polymer organization and released as `platform.js`. The polyfills
have been transferred to [WebComponents.org](http://webcomponents.org) 
and renamed to `webcomponents.js`. 
For backward compatibility, `platform.js` will be maintained as 
a copy of `webcomponents.js` for a few releases.

**Note**: The web components polyfill layer is no longer needed for browsers that 
fully implement the web components APIs, such as Chrome 36+.  This means the total 
payload for using Polymer on your site, for fully-compliant browsers, is as low as 32kb 
=======
To do this, {{site.project_title}} uses `webcomponents.min.js`, a collection of
libraries (or “polyfills”) for new web technologies that haven’t shipped yet across
all browsers. The web components polyfills make it possible for developers to use
these standards today across all modern browsers. As these technologies are implemented
in browsers, the polyfills will shrink and you'll gain the benefits of native implementations.

`webcomponents.min.js` automatically detects native support and switches to the fast
path when available. Your elements seamlessly start relying on the native stuff&mdash;and
get faster in the process.

**Note:** Prior to version 0.5.0, the web components polyfills were released as
`platform.js`. For backward compatibility, `platform.js` will be maintained as
a copy of `webcomponents.min.js` for a few releases.
{: .alert .alert-info }

Although most developers will want to use everything in `webcomponents.min.js`, the
polyfills are designed to be used separately, as well. They're available independently
and can be built standalone. For example, Mozilla's [x-tags](http://www.x-tags.org/)
project uses a subset of the `webcomponents.min.js` polyfills.

**Note**: The web components polyfill layer is no longer needed for browsers that
fully implement the web components APIs, such as Chrome 36+.  This means the total
payload for using Polymer on your site, for fully-compliant browsers, is as low as 32kb
>>>>>>> dcc33fac
of JavaScript (minified and compressed).
{: .alert alert-info}

## What's in the web components polyfill? {#bundle}

`webcomponents.min.js` is a bundle that includes the following libraries:

- Web Components:
  - [Shadow DOM](/platform/shadow-dom.html). Encapsulate DOM subtrees and the associated CSS.
  - [HTML Imports](/platform/html-imports.html). Load element definitions and other resources declaratively.
  - [Custom Elements](/platform/custom-elements.html) . Define new elements in HTML.
- Dependencies required by the Web Components polyfills:
  - [WeakMap](https://github.com/Polymer/WeakMap). Shim for ES6 WeakMap type.
  - [Mutation Observers](https://github.com/Polymer/MutationObservers). Efficiently watch for changes in the DOM.

## Installation & usage {#setup}

<<<<<<< HEAD
To start using these features today, first download `webcomponents.js` using Bower:

    bower install --save webcomponents.js
=======
To start using these features today, first download `webcomponents.min.js` using Bower as described
in the [Getting the code](/docs/start/getting-the-code.html) guide:
>>>>>>> dcc33fac

**Note:** For more information on using Bower, see 
[Getting the code](/docs/start/getting-the-code.html).
{: .alert .alert-info } 

Then, include `webcomponents.min.js` as you would any other script:

<<<<<<< HEAD
    <script src="bower_components/webcomponents.js/webcomponents.js"></script>
=======
    <script src="bower_components/webcomponentsjs/webcomponents.min.js"></script>
>>>>>>> dcc33fac

**Note**: Due to the nature of some of the polyfills, to maximize compatibility with other
libraries, make sure that `webcomponents.min.js` is the first script tag in your document's `<head>`.
{: .alert alert-info}

<<<<<<< HEAD
Once included, you can use [HTML Imports](html-imports.html), 
[Custom Elements](custom-elements.html), [Shadow DOM](shadow-dom.html), 
and other emerging standards in your app. For example, to use a {{site.project_title}} 
element, just import it using an HTML Import:
=======
Once included, you can use [HTML Imports](/platform/html-imports.html),
[Custom Elements](/platform/custom-elements.html), [Shadow DOM](/platform/shadow-dom.html),
and other emerging standards in your app. For example, to use a {{site.project_title}} element,
just import it using an HTML Import:
>>>>>>> dcc33fac

    <link rel="import"
          href="bower_components/paper-tabs/paper-tabs.html">

Then use `<paper-tabs>` just like any built-in tag.

<<<<<<< HEAD
## For more information

For more information on using, building, or contributing to the web components polyfills,
go to [WebComponents.org](http://webcomponents.org).
=======
While each polyfill is standalone, the recommended approach is to include the entire
`webcomponents.min.js` file.  This ensures all dependencies are present and the largest portion
of the future web platform is available. Since this is the most-used configuration,
it is also the most tested.

The `webcomponentsjs` bower package includes individual polyfills for Shadow DOM,
Custom Elements and HTML Imports.

## Building the polyfills {#build}

If you're interested in building the polyfills locally, see the
[development repo](https://github.com/Polymer/webcomponentsjs-dev).
>>>>>>> dcc33fac

## Next steps {#nextsteps}

`webcomponents.min.js` is a wonderful foundation for working with Web Components in a
cross-browser fashion. If you're ready to start building your own elements, and would
like to learn about the additional features {{site.project_title}} adds, check out our guide
on [Creating elements](/docs/start/creatingelements.html) or follow
[the tutorial](/docs/start/tutorial/intro.html) to write your first {{site.project_title}} application.

Or continue on to:

<a href="/docs/polymer/polymer.html">
  <paper-button raised><core-icon icon="arrow-forward" ></core-icon>API developer guide</paper-button>
</a><|MERGE_RESOLUTION|>--- conflicted
+++ resolved
@@ -1,7 +1,6 @@
 ---
-layout: default
 type: start
-shortname: Concepts
+shortname: Web Components
 title: Web components polyfills
 subtitle: Supporting new web technologies today
 ---
@@ -13,7 +12,6 @@
 {{site.project_title}} builds on top of the upcoming web components technologies,
 which don't yet ship in all browsers.
 
-<<<<<<< HEAD
 However, you can run {{site.project_title}} in any evergreen browser using the 
 Web Components support library, `webcomponents.js`. This is a collection of
 libraries (or “polyfills”) for new web technologies that haven’t shipped yet across 
@@ -35,31 +33,6 @@
 **Note**: The web components polyfill layer is no longer needed for browsers that 
 fully implement the web components APIs, such as Chrome 36+.  This means the total 
 payload for using Polymer on your site, for fully-compliant browsers, is as low as 32kb 
-=======
-To do this, {{site.project_title}} uses `webcomponents.min.js`, a collection of
-libraries (or “polyfills”) for new web technologies that haven’t shipped yet across
-all browsers. The web components polyfills make it possible for developers to use
-these standards today across all modern browsers. As these technologies are implemented
-in browsers, the polyfills will shrink and you'll gain the benefits of native implementations.
-
-`webcomponents.min.js` automatically detects native support and switches to the fast
-path when available. Your elements seamlessly start relying on the native stuff&mdash;and
-get faster in the process.
-
-**Note:** Prior to version 0.5.0, the web components polyfills were released as
-`platform.js`. For backward compatibility, `platform.js` will be maintained as
-a copy of `webcomponents.min.js` for a few releases.
-{: .alert .alert-info }
-
-Although most developers will want to use everything in `webcomponents.min.js`, the
-polyfills are designed to be used separately, as well. They're available independently
-and can be built standalone. For example, Mozilla's [x-tags](http://www.x-tags.org/)
-project uses a subset of the `webcomponents.min.js` polyfills.
-
-**Note**: The web components polyfill layer is no longer needed for browsers that
-fully implement the web components APIs, such as Chrome 36+.  This means the total
-payload for using Polymer on your site, for fully-compliant browsers, is as low as 32kb
->>>>>>> dcc33fac
 of JavaScript (minified and compressed).
 {: .alert alert-info}
 
@@ -77,14 +50,9 @@
 
 ## Installation & usage {#setup}
 
-<<<<<<< HEAD
 To start using these features today, first download `webcomponents.js` using Bower:
 
     bower install --save webcomponents.js
-=======
-To start using these features today, first download `webcomponents.min.js` using Bower as described
-in the [Getting the code](/docs/start/getting-the-code.html) guide:
->>>>>>> dcc33fac
 
 **Note:** For more information on using Bower, see 
 [Getting the code](/docs/start/getting-the-code.html).
@@ -92,52 +60,26 @@
 
 Then, include `webcomponents.min.js` as you would any other script:
 
-<<<<<<< HEAD
-    <script src="bower_components/webcomponents.js/webcomponents.js"></script>
-=======
     <script src="bower_components/webcomponentsjs/webcomponents.min.js"></script>
->>>>>>> dcc33fac
 
 **Note**: Due to the nature of some of the polyfills, to maximize compatibility with other
 libraries, make sure that `webcomponents.min.js` is the first script tag in your document's `<head>`.
 {: .alert alert-info}
 
-<<<<<<< HEAD
-Once included, you can use [HTML Imports](html-imports.html), 
-[Custom Elements](custom-elements.html), [Shadow DOM](shadow-dom.html), 
-and other emerging standards in your app. For example, to use a {{site.project_title}} 
-element, just import it using an HTML Import:
-=======
 Once included, you can use [HTML Imports](/platform/html-imports.html),
 [Custom Elements](/platform/custom-elements.html), [Shadow DOM](/platform/shadow-dom.html),
 and other emerging standards in your app. For example, to use a {{site.project_title}} element,
 just import it using an HTML Import:
->>>>>>> dcc33fac
 
     <link rel="import"
           href="bower_components/paper-tabs/paper-tabs.html">
 
 Then use `<paper-tabs>` just like any built-in tag.
 
-<<<<<<< HEAD
 ## For more information
 
 For more information on using, building, or contributing to the web components polyfills,
 go to [WebComponents.org](http://webcomponents.org).
-=======
-While each polyfill is standalone, the recommended approach is to include the entire
-`webcomponents.min.js` file.  This ensures all dependencies are present and the largest portion
-of the future web platform is available. Since this is the most-used configuration,
-it is also the most tested.
-
-The `webcomponentsjs` bower package includes individual polyfills for Shadow DOM,
-Custom Elements and HTML Imports.
-
-## Building the polyfills {#build}
-
-If you're interested in building the polyfills locally, see the
-[development repo](https://github.com/Polymer/webcomponentsjs-dev).
->>>>>>> dcc33fac
 
 ## Next steps {#nextsteps}
 
