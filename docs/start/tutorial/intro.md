--- conflicted
+++ resolved
@@ -9,16 +9,10 @@
 
 <style>
 #download-button {
-<<<<<<< HEAD
-    background: #4285f4;
-    color: #fff;
-    font-size: 18px;
-    fill: #fff;
-=======
   background: #4285f4;
   color: #fff;
   font-size: 18px;
->>>>>>> 61eb89c4
+  fill: #fff;
 }
 
 #download-button:hover {
@@ -26,24 +20,17 @@
 }
 
 #download-button::shadow #ripple {
-<<<<<<< HEAD
-    color: #fff;
-} 
-=======
   color: #fff;
 }
->>>>>>> 61eb89c4
 </style>
 
 
 In this tutorial, you'll build a small {{site.project_title}} application -- a very basic client for a social networking service. The end result will look like this:
 
-<<<<<<< HEAD
 <iframe class="running-app-frame" width="480" height="320" src="/samples/tutorial/finished/index.html">
 </iframe>
 
-=======
->>>>>>> 61eb89c4
+
 This project will introduce you to most of the key concepts in working with {{site.project_title}}. Don't worry if you don't understand everything. Each of the concepts presented here is described in detail in the {{site.project_title}} documentation.
 
 ## Before you start: getting the sample project
@@ -51,15 +38,9 @@
 To get started, download the starter project. This starter project includes all of the {{site.project_title}} libraries and dependencies you'll need to get started.
 
 <p layout horizontal center-justified>
-<<<<<<< HEAD
-<a href="https://github.com/Polymer/polymer-tutorial/archive/master.zip">
-  <paper-button icon="file-download" id="download-button" label="Download Starter Project" raisedButton></paper-button>
-</a>
-=======
   <a href="https://github.com/Polymer/polymer-tutorial/archive/master.zip">
-    <paper-button id="download-button" raisedButton label="Download Starter Project" onclick="downloadStarter()"></paper-button>
+    <paper-button icon="file-download" id="download-button" raisedButton label="Download Starter Project" onclick="downloadStarter()"></paper-button>
   </a>
->>>>>>> 61eb89c4
 </p>
 
 Unzip the starter project somewhere on your local drive. 
