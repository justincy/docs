{
  "name": "polymer-docs",
  "description": "Polymer documentation site",
  "homepage": "https://www.polymer-project.org/",
  "ignore": [
    "**/.*",
    "node_modules",
    "bower_components",
    "test",
    "tests"
  ],
  "dependencies": {
    "polymer": "Polymer/polymer#1",
    "app-layout": "PolymerElements/app-layout#2",
    "app-route": "PolymerElements/app-route#2",
    "iron-ajax": "PolymerElements/iron-ajax#2",
    "iron-collapse": "PolymerElements/iron-collapse#2",
    "iron-doc-viewer": "PolymerElements/iron-doc-viewer#3",
    "iron-flex-layout": "PolymerElements/iron-flex-layout#2",
    "iron-icons": "PolymerElements/iron-icons#2",
    "iron-iconset-svg": "PolymerElements/iron-iconset-svg#2",
    "iron-media-query": "PolymerElements/iron-media-query#2",
    "iron-pages": "PolymerElements/iron-pages#2",
    "iron-selector": "PolymerElements/iron-selector#2",
    "paper-button": "PolymerElements/paper-button#2",
    "paper-dropdown-menu": "PolymerElements/paper-dropdown-menu#2",
    "paper-icon-button": "PolymerElements/paper-icon-button#2",
    "paper-item": "PolymerElements/paper-item#2",
    "paper-listbox": "PolymerElements/paper-listbox#2",
    "paper-tabs": "PolymerElements/paper-tabs#2",
    "paper-toast": "PolymerElements/paper-toast#2",
    "promise-polyfill": "polymerlabs/promise-polyfill#^1.0.0",
    "google-youtube": "GoogleWebComponents/google-youtube#^1.2.1",
    "google-map": "GoogleWebComponents/google-map#^1.1.10",
    "web-animations-js": "web-animations/web-animations-js#^2.2.5"
  },
  "resolutions": {
<<<<<<< HEAD
    "iron-location": "1 - 2",
    "app-route": "1 - 2",
    "iron-doc-viewer": "^3.0.0",
    "webcomponentsjs": "0.7"
  },
  "dependencies": {
    "codemirror-textarea": "../codemirror-textarea/"
=======
    "iron-selector": "2",
    "webcomponentsjs": "^0.7.24"
>>>>>>> 138bbc08
  }
}<|MERGE_RESOLUTION|>--- conflicted
+++ resolved
@@ -35,7 +35,6 @@
     "web-animations-js": "web-animations/web-animations-js#^2.2.5"
   },
   "resolutions": {
-<<<<<<< HEAD
     "iron-location": "1 - 2",
     "app-route": "1 - 2",
     "iron-doc-viewer": "^3.0.0",
@@ -43,9 +42,7 @@
   },
   "dependencies": {
     "codemirror-textarea": "../codemirror-textarea/"
-=======
     "iron-selector": "2",
     "webcomponentsjs": "^0.7.24"
->>>>>>> 138bbc08
   }
 }