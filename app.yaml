--- conflicted
+++ resolved
@@ -40,21 +40,9 @@
   http_headers:
     Access-Control-Allow-Origin: "*"
 
-<<<<<<< HEAD
 - url: /polymer(.min)?.(js|html)
   static_files: components/polymer/polymer.\2
   upload: components/polymer/polymer\.(js|html)
-=======
-# - url: /polymer(.min)?.(js|html)
-#   static_files: components/polymer/polymer.\2
-#   upload: components/polymer/polymer\.(js|html)
-#   http_headers:
-#     Access-Control-Allow-Origin: "*"
-
-- url: /polymer(.min)?.js
-  static_files: components/polymer/polymer.js
-  upload: components/polymer/polymer\.js
->>>>>>> dca5d977
   http_headers:
     Access-Control-Allow-Origin: "*"
 
@@ -66,7 +54,6 @@
 
 # ------------------------------------------------------------------------------
 
-<<<<<<< HEAD
 # # Map minified polymer to minified version.
 # # This also preservers old URL (/polymer/polymer.min.js)
 # # COMMENT OUT TO TEST UNIMINIFIED Polymer
@@ -86,27 +73,6 @@
 #   upload: polymer-all/(toolkit-ui|web-animations-js)/(.*)
 #   http_headers:
 #     Access-Control-Allow-Origin: "*"
-=======
-# Map minified polymer to minified version.
-# This also preservers old URL (/polymer/polymer.min.js)
-# COMMENT OUT TO TEST UNIMINIFIED Polymer
-#- url: /(polymer-all\/)?polymer/polymer(.min)?.js
-#  static_files: polymer-all/components/polymer/polymer.js
-#  upload: polymer-all/components/polymer/polymer\.js
-
-# / Elements -------------------------------------------------------------------
-- url: /(polymer|polymer-ui|more)-elements/(.*)
-  static_files: polymer-all/\1-elements/\2
-  upload: polymer-all/(polymer|polymer-ui|more)-elements/(.*)
-  http_headers:
-    Access-Control-Allow-Origin: "*"
-
-- url: /(toolkit-ui|web-animations-js)/(.*)
-  static_files: polymer-all/\1/\2
-  upload: polymer-all/(toolkit-ui|web-animations-js)/(.*)
-  http_headers:
-    Access-Control-Allow-Origin: "*"
->>>>>>> dca5d977
 
 # /tools -----------------------------------------------------------------------
   #curl https://polymer-project.org/tools/pull-all.sh | bash
@@ -127,7 +93,6 @@
   static_files: _site/\1/index.html
   upload: _site/(.*)/index.html
 
-<<<<<<< HEAD
 - url: /polymer-all
   static_dir: polymer-all
   http_headers:
@@ -137,13 +102,6 @@
   static_dir: samples
   http_headers:
     Access-Control-Allow-Origin: "*"
-=======
-# ADD TO TEST unminified Polymer 
-# - url: /polymer-all
-#   static_dir: polymer-all
-#   http_headers:
-#     Access-Control-Allow-Origin: "*"
->>>>>>> dca5d977
 
 # New mappings for Bower
 - url: /components
@@ -171,10 +129,10 @@
 - ^(.*/)?node_modules/.*
 - ^(.*/)?third_party/closure/.*
 - ^scripts/.*
-- ^.*\.md|markdown
+- ^(.*/)?\.md
 
 # few extras to reduce number of files uploaded.
 - ^(.*/)?.*\.sublime-project
 - ^(.*/)?.*\.sublime-workspace
 - ^(.*/)?platform-dev/workbench/.*
-- ^(.*/)?(README|AUTHORS|LICENSE|PATENTS|COPYING|CONTRIBUTING)$+- ^(.*/)?(AUTHORS|LICENSE|PATENTS|COPYING)$