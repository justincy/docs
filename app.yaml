--- conflicted
+++ resolved
@@ -1,9 +1,5 @@
 application: polymer-project
-<<<<<<< HEAD
-version: 20140214
-=======
 version: newsite
->>>>>>> a6a5a01a
 runtime: python27
 api_version: 1
 threadsafe: yes
