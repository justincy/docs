application: polymer-project
<<<<<<< HEAD
version: 2015-05-15
=======
version: new-landing
>>>>>>> 0ef301f8
runtime: python27
api_version: 1
threadsafe: yes

#default_expiration: "0s"

libraries:
- name: PIL
  version: latest

#inbound_services:
#- warmup

handlers:

- url: /latest.*
  script: main.app
  secure: always

# These needs to be in this order and come for the short URL versions.
# Map unversioned wc.js allowed because it will churn less.
- url: /webcomponents(\.min)?.js$
  static_files: _site/0.5/components/webcomponentsjs/webcomponents.min.js
  upload: 0.5/components/webcomponentsjs/webcomponents(\.min)?.js
  http_headers:
    Access-Control-Allow-Origin: "*"

- url: /(.+)/components/(.*)/webcomponents(\.min)?.js$
  static_files: _site/\1/components/\2/webcomponents.min.js
  upload: (.+)/components/(.*)/webcomponents(\.min)?.js
  http_headers:
    Access-Control-Allow-Origin: "*"

- url: /(.+)/components/(.*)/polymer(\.min)?.js$
  static_files: _site/\1/components/\2/polymer.min.js
  upload: (.+)/components/(.*)/polymer(\.min)?.js
  http_headers:
    Access-Control-Allow-Origin: "*"

- url: /(.+)/components/(.*)
  static_files: _site/\1/components/\2
  upload: (.+)/components/(.*)
  http_headers:
    Access-Control-Allow-Origin: "*"

# Short URLs -------------------------------------------------------------------
# For webcomponents.js, serve both minified and non-minifed versions
# Workaround for https://github.com/Polymer/docs/issues/823 -- always serve minified

- url: /(.+)/webcomponents(\.min)?.js$
  static_files: _site/\1/components/webcomponentsjs/webcomponents.min.js
  upload: (.+)/components/webcomponentsjs/webcomponents(\.min)?.js
  http_headers:
    Access-Control-Allow-Origin: "*"

# These two rules need to proceed the one that follows so the redirect can catch it.
- url: /(.+)/docs/polymer/polymer.html$
  static_files: _site/\1/docs/polymer/polymer.html
  upload: _site/(.+)/docs/polymer/polymer.html
  http_headers:
    Access-Control-Allow-Origin: "*"

- url: /docs/polymer/polymer.html$
  script: main.app

- url: /(.+)/polymer.html$
  static_files: _site/\1/components/polymer/polymer.html
  upload: (.+)/components/polymer/polymer.html
  http_headers:
    Access-Control-Allow-Origin: "*"

- url: /(.+)/polymer(\.min)?.js$
  static_files: _site/\1/components/polymer/polymer.min.js
  upload: (.+)/components/polymer/polymer(\.min)?.js
  http_headers:
    Access-Control-Allow-Origin: "*"

- url: /(.+)/layout.html$
  static_files: _site/\1/components/polymer/layout.html
  upload: (.+)/components/polymer/layout.html
  http_headers:
    Access-Control-Allow-Origin: "*"

# This needs to appear above the redirect block below, otherwise anything with a
# trailing slash will fail to redirect
# Example: /0.5/docs/start/getting-the-code.html
# - url: /(.+)/docs/
#   static_files: _site/docs/\1
#   upload: _site/(.+)/docs/
#   secure: always
#   http_headers:
#     Access-Control-Allow-Origin: "*"

# Redirects --------------------------------------------------------------------
- url: /$
  #static_files: _site/index.html
  #upload: _site/index\.html
  script: main.app
  secure: always

# No version in URL goes through redirect to latest version.
# Also redirect old apps and tools stuff.
- url: /(apps|docs|platform|resources|tools|articles)/.*
  script: main.app

# Obsolete versions need redirects, too.
- url: /0.8/.*
  script: main.app

- url: /docs/elements/(core|paper)-elements.html
  script: main.app

# Map raw paths with trailing "/" to an index.html file.
- url: /(.*)/$
  static_files: _site/\1/index.html
  upload: _site/(.*)/index.html
  secure: always

# All other URLs map directly to their path in _site/.
- url: /
  static_dir: _site
  http_headers:
    Access-Control-Allow-Origin: "*"
  secure: always

skip_files:
- ^(.*/)?app\.yaml
- ^(.*/)?app\.yml
- ^(.*/)?index\.yaml
- ^(.*/)?index\.yml
- ^(.*/)?#.*#
- ^(.*/)?.*~
- ^(.*/)?.*\.py[co]
- ^(.*/)?.*/RCS/.*
- ^(.*/)?\..*
- ^(.*/)?.*\.bak$
- ^(.*/)?node_modules/.*
- ^(.*/)?third_party/closure/.*

- ^.*.md|markdown
- ^(.*/)?.*\.sublime-project
- ^(.*/)?.*\.sublime-workspace
- ^(.*/)?(AUTHORS|LICENSE|PATENTS|COPYING|CONTRIBUTING|README)$
- ^(.*/)?Makefile$
- ^(.*/)?codereview.setting

# Jekyll/build dirs
- ^_(data|includes|layouts|plugins)/
- ^sass$
- ^scripts$

- ^(\d.\d(.\d)?)$ # Exclude version dirs. They're in _site/.

# few extras to reduce number of files uploaded.
- ^(.*/)?components/web-component-tester/.*
- ^(.*/)?components/font-awesome/(less|scss)/.*
- ^(.*/)?components/.*/test/.*<|MERGE_RESOLUTION|>--- conflicted
+++ resolved
@@ -1,9 +1,5 @@
 application: polymer-project
-<<<<<<< HEAD
-version: 2015-05-15
-=======
 version: new-landing
->>>>>>> 0ef301f8
 runtime: python27
 api_version: 1
 threadsafe: yes
