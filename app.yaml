--- conflicted
+++ resolved
@@ -29,7 +29,6 @@
 
 # Short URLs -------------------------------------------------------------------
 - url: /platform(.min)?.js
-<<<<<<< HEAD
   static_files: components/platform/platform.js
   upload: components/platform/platform\.js
   http_headers:
@@ -41,11 +40,6 @@
   http_headers:
     Access-Control-Allow-Origin: "*"
 
-<<<<<<< HEAD
-- url: /polymer(.min)?.(js|html)
-  static_files: components/polymer/polymer.\2
-  upload: components/polymer/polymer\.(js|html)
-=======
 # - url: /polymer(.min)?.(js|html)
 #   static_files: _site/components/polymer/polymer.\2
 #   upload: _site/components/polymer/polymer\.(js|html)
@@ -55,7 +49,6 @@
 - url: /polymer(.min)?.js
   static_files: _site/components/polymer/polymer.js
   upload: _site/components/polymer/polymer\.js
->>>>>>> f4e6db81
   http_headers:
     Access-Control-Allow-Origin: "*"
 
