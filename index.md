--- conflicted
+++ resolved
@@ -28,7 +28,6 @@
   </div>
 </section>
 
-<<<<<<< HEAD
 <section id="featured">
   <div class="panel right">
     <feature-carousel interval="5" flex>
@@ -61,26 +60,6 @@
   </div>
 </section>
 
-<!-- <section id="videos" class="main-purple">
-=======
-<section id="videos" class="main-purple">
->>>>>>> 88125a62
-  <div class="panel right">
-    <summary>
-      <h1>Watch</h1>
-      <p>Learn what the {{site.project_title}} team is up to through articles, videos, and presentations.
-      <br><br>
-      <a href="/resources/video.html">
-        <paper-button icon="arrow-forward" label="See more"></paper-button>
-      </a>
-      </p>
-    </summary>
-    <div class="video">
-    <iframe src="https://www.youtube.com/embed/videoseries?list=PLRAVCSU_HVYu-zlRaqArF8Ytwz1jlMOIM&theme=light&controls=0" frameborder="0" allowfullscreen></iframe>
-    </div>
-  </div>
-</section> -->
-
 <section id="sampler" class="main-purple">
   <div class="panel left">
     <a href="/components/paper-elements/demo.html"><img src="/images/sampler.png"></a>
@@ -94,12 +73,7 @@
   </div>
 </section>
 
-<<<<<<< HEAD
-
-<section id="designer">
-=======
 <section id="apps">
->>>>>>> 88125a62
   <div class="panel">
     <summary>
       <h1>Apps</h1>
@@ -114,21 +88,6 @@
           <paper-button icon="arrow-forward" label="Try it" raisedButton></paper-button>
         </a> -->
       </div>
-    </summary>
-  </div>
-</section>
-
-<<<<<<< HEAD
-=======
-<section id="sampler" class="main-purple">
-  <div class="panel left">
-    <a href="/components/paper-elements/demo.html"><img src="/images/sampler.png" alt="Launch the paper element sampler" title="Launch the paper element sampler"></a>
-    <summary>
-      <h1>Material design</h1>
-      <p>{{site.project_title}} brings an implementation of material design to the web. The paper elements are a collection of material components ranging from controls and layout, to effects and user interaction.</p>
-      <a href="/docs/polymer/material.html">
-        <paper-button icon="arrow-forward" label="Take a spin"></paper-button>
-      </a>
     </summary>
   </div>
 </section>
@@ -152,7 +111,6 @@
   </div>
 </section>
 
->>>>>>> 88125a62
 {% comment %}
 <section id="everything-element" class="main-purple">
   <!-- <nav class="bar" flexbox>
