--- conflicted
+++ resolved
@@ -137,17 +137,11 @@
 concepts. In the next section we'll get you up and running on creating elements
 using {{site.project_title}}. Continue on to:
 
-<<<<<<< HEAD
-<p><a href="creatingelements.html">
-  <paper-button raised><core-icon icon="arrow-forward"></core-icon>Polymer in 10 minutes</paper-button>
-</a></p>
-=======
 <p>
 <a href="creatingelements.html">
   <paper-button raised><core-icon icon="arrow-forward"></core-icon>Polymer in 10 minutes</paper-button>
 </a>
 </p>
->>>>>>> 9e2dcd37
 
 If you'd rather skip ahead, check out the
 [tutorial](tutorial/intro.html), or skip to the
