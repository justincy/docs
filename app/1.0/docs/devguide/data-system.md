--- conflicted
+++ resolved
@@ -374,21 +374,13 @@
 
 The two types of data binding annotations are:
 
-<<<<<<< HEAD
-*   Automatic, which allows upward (target to host) and downwards (host to target) data flow.
-    Automatic bindings use curly brackets (`{{ }}`):
-=======
-
-
 *   **Automatic**, which allows upward (target to host) and downwards (host to target) data flow.
     Automatic bindings use double curly brackets (`{{ }}`):
->>>>>>> 0896fe80
 
     ```
     <my-input value="{{name}}"></my-input>
 
     ```
-
 
 *   **One-way**, which only allows downwards data flow. Upward data flow is disabled. One-way bindings
     use double square brackets (`[[ ]]`).
@@ -649,13 +641,8 @@
 
 
 Polymer elements use events to propagate data upward. The target element fires a non-bubbling event
-<<<<<<< HEAD
 when an observable change occurs. (Change events are described in more detail in [Change
 notification events](#change-events).)
-=======
-when an observable change occurs. Change events are described in more detail in [Change
-notification events](#link).
->>>>>>> 0896fe80
 
 For **two-way bindings**, the host element listens for these change events and propagates the
 changes—for example, setting a property and invoking any related property effects. The property
@@ -701,15 +688,9 @@
 
 *   An array mutation.
 
-<<<<<<< HEAD
-When one of these changes occurs, the element fires a _non-bubbling_ DOM event named
+The event's type property indicates which property changed: it follows a naming convention of
 <code><var>property</var>-changed</code>, where <code><var>property</var></code> is the property
 name, in dash case (so changing `this.firstName` fires `first-name-changed`).
-=======
-The event's type property indicates which property changed: it follows a naming convention of 
-<code><var>property</var>-changed</code>, where <code><var>property</var></code> is the property 
-name, in dash case (so changing `this.firstName` fires `first-name-changed`.
->>>>>>> 0896fe80
 
 You can manually attach a <code><var>property</var>-changed</code> listener to an element to
 notify external elements, frameworks, or libraries of property changes.
@@ -749,7 +730,7 @@
 
 ### Element initialization
 
-When an element initializes its local DOM, it configures the properties of its local DOM children and 
+When an element initializes its local DOM, it configures the properties of its local DOM children and
 initializes data bindings.
 
 The host’s values take priority during initialization. For example, when a host property is bound to
