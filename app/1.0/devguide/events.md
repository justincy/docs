---
title: Events
link: events
---

<!-- toc -->

## Event listener setup {#event-listeners}

Add event listeners to the host element by providing a
`listeners` object that maps events to event handler function names.

You can also add an event listener to any element in the `this.$` collection
using the syntax <code><var>nodeId</var>.<var>eventName</var></code>.

Example: { .caption }

```
<dom-module id="x-custom">
  <template>
    <div>I will respond</div>
    <div>to a tap on</div>
    <div>any of my children!</div>
    <div id="special">I am special!</div>
  </template>

  <script>
    Polymer({

      is: 'x-custom',

      listeners: {
        'tap': 'regularTap',
        'special.tap': 'specialTap'
      },

      regularTap: function(e) {
        alert("Thank you for tapping");
      },

      specialTap: function(e) {
        alert("It was special tapping");
      }

    });
  </script>
</dom-module>
```

## Annotated event listener setup {#annotated-listeners}

To add event listeners to local DOM children, use
<code>on-<var>event</var></code>  annotations in your template. This often
eliminates the need to give an element an `id` solely for  the purpose of
binding an event listener.

Example: { .caption }

```html
<dom-module id="x-custom">
  <template>
    <button on-tap="handleTap">Kick Me</button>
  </template>
  <script>
    Polymer({
      is: 'x-custom',
      handleTap: function() {
        alert('Ow!');
      }
    });
  </script>
</dom-module>
```


**Tip: Use `on-tap` rather than `on-click` for an event that fires consistently
across both touch (mobile) and click (desktop) devices**. See [gesture
events](#gestures) for a complete list of reliable, cross-platform events.
{.alert .alert-info}

Because the event name is specified using an HTML attribute, **the event name is always
converted to lowercase**. This is because HTML attribute names are case
insensitive. So specifying `on-myEvent` adds a listener for `myevent`. The event handler
_name_ (for example, `handleClick`) **is** case sensitive.

**Lowercase event names.** When you use a declarative handler, the event name
is converted to lowercase, because attributes are case-insensitive.
So the attribute `on-core-signal-newData` sets up a listener for `core-signal-newdata`,
_not_ `core-signal-newData`. To avoid confusion, always use lowercase event names.
{.alert .alert-info}

## Imperatively add and remove listeners {#imperative-listeners}

Use [automatic node finding](local-dom#node-finding) and the
convenience methods
[`listen`](/1.0/api/#Polymer.Base:method-listen){target="api"} and
[`unlisten`](/1.0/api/#Polymer.Base:method-unlisten){target="api"} .

```js
this.listen(this.$.myButton, 'tap', 'onTap');
this.unlisten(this.$.myButton, 'tap', 'onTap');
```

The listener callbacks are invoked with `this` set to the element instance.

If you add a listener imperatively, you need to remove it imperatively.
This is commonly done in the `attached` and `detached`
[callbacks](registering-elements#lifecycle-callbacks). If you use
the [`listeners`](#event-listeners) object or [annotated event
listeners](#annotated-listeners), Polymer automatically adds
and removes the event listeners.

## Custom events {#custom-events}

To fire a custom event from the host element use the `fire` method. You can also pass in data to event handlers as an argument to `fire`.

Example: { .caption }

```html
<dom-module id="x-custom">
  <template>
    <button on-click="handleClick">Kick Me</button>
  </template>

  <script>
    Polymer({

      is: 'x-custom',

      handleClick: function(e, detail) {
        this.fire('kick', {kicked: true});
      }

    });

  </script>

</dom-module>
<x-custom></x-custom>

<script>
    document.querySelector('x-custom').addEventListener('kick', function (e) {
        console.log(e.detail.kicked); // true
    })
</script>
```

## Gesture events {#gestures}

Polymer fires a custom "gesture" events for certain user
interactions automatically when a declarative listener is added for the event
type.  These events fire consistently on both touch and mouse environments,
so we recommend using these events instead of their mouse- or
touch-specific event counterparts. This provides better interoperability with both touch and
mouse devices.  For example, `tap` should be used instead of
`click` for the most reliable cross-platform results.

Listening for certain gestures controls the scrolling direction for touch input.
For example, nodes with a listener for the `track` event will prevent scrolling
by default. Elements can override scroll direction with
`this.setScrollDirection(direction, node)`, where `direction` is one of `'x'`,
`'y'`, `'none'`, or `'all'`, and `node` defaults to `this`.

The following are the gesture event types supported, with a short description
and list of detail properties available on `event.detail` for each type:

* **down**—finger/button went down
  * `x`—clientX coordinate for event
  * `y`—clientY coordinate for event
  * `sourceEvent`—the original DOM event that caused the `down` action
* **up**—finger/button went up
  * `x`—clientX coordinate for event
  * `y`—clientY coordinate for event
  * `sourceEvent`—the original DOM event that caused the `up` action
* **tap**—down & up occurred
  * `x`—clientX coordinate for event
  * `y`—clientY coordinate for event
  * `sourceEvent`—the original DOM event that caused the `tap` action
* **track**—moving while finger/button is down
  * `state`—a string indicating the tracking state:
      * `start`—fired when tracking is first detected (finger/button down and moved past a pre-set distance threshold)
      * `track`—fired while tracking
      * `end`—fired when tracking ends
  * `x`—clientX coordinate for event
  * `y`—clientY coordinate for event
  * `dx`—change in pixels horizontally since the first track event
  * `dy`—change in pixels vertically since the first track event
  * `ddx`—change in pixels horizontally since last track event
  * `ddy`—change in pixels vertically since last track event
  * `hover()`—a function that may be called to determine the element currently being hovered

Example: { .caption }

```html
<dom-module id="drag-me">
  <template>
    <style>
      #dragme {
        width: 500px;
        height: 500px;
        background: gray;
      }
    </style>

    <div id="dragme" on-track="handleTrack">{{message}}</div>
  </template>

  <script>
    Polymer({

      is: 'drag-me',

      handleTrack: function(e) {
        switch(e.detail.state) {
          case 'start':
            this.message = 'Tracking started!';
            break;
          case 'track':
            this.message = 'Tracking in progress... ' +
              e.detail.x + ', ' + e.detail.y;
            break;
          case 'end':
            this.message = 'Tracking ended!';
            break;
        }
      }

    });
  </script>
</dom-module>
```

Example with `listeners`: { .caption }

```html
<dom-module id="drag-me">
  <template>
    <style>
      #dragme {
        width: 500px;
        height: 500px;
        background: gray;
      }
    </style>

    <div id="dragme">{{message}}</div>
  </template>

  <script>
    Polymer({

      is: 'drag-me',

      listeners: {
        'dragme.track': 'handleTrack'
      },

      handleTrack: function(e) {
        switch(e.detail.state) {
          case 'start':
            this.message = 'Tracking started!';
            break;
          case 'track':
            this.message = 'Tracking in progress... ' +
              e.detail.x + ', ' + e.detail.y;
            break;
          case 'end':
            this.message = 'Tracking ended!';
            break;
        }
      }
    });
  </script>
</dom-module>
```

## Property change events {#property-changes}

You can configure an element to fire a non-bubbling DOM event when a specified
property changes. See [Change notification
<<<<<<< HEAD
protocol](data-binding#change-notification-protocol) for more information.
=======
protocol](data-binding.html#change-notification-protocol) for more information.
>>>>>>> 5fb86d0e

## Event retargeting {#retargeting}

Shadow DOM has a feature called "event retargeting" which changes an event's
target as it bubbles up, such that target is always in the same scope as the
receiving element. (For example, for a listener in the main document, the
target is an element in the main document, not in a shadow tree.)

Shady DOM doesn't do event regargeting for events as they bubble, because the
performance cost would be prohibitive. Instead, Polymer
provides a mechanism to simulate retargeted events when needed.

Use `Polymer.dom(event)` to get a normalized event object that provides
equivalent target data on both shady DOM and shadow DOM. Specifically, the
normalized event has the following properties:

*   `rootTarget`: The original or root target before shadow retargeting
    (equivalent to `event.path[0]` under shadow DOM or `event.target` under
    shady DOM).

*   `localTarget`: Retargeted event target (equivalent to `event.target` under
    shadow DOM). This node is always in the same scope as the node where the
    listener was added.

*   `path`: Array of nodes through which event will pass
    (equivalent to `event.path` under shadow DOM).

Example: { .caption }

```html
<!-- event-retargeting.html -->
 ...
<dom-module id="event-retargeting">
  <template>
    <button id="myButton">Click Me</button>
  </template>

  <script>
    Polymer({

        is: 'event-retargeting',

        listeners: {
          'click': 'handleClick',
        },

        handleClick: function(e) {
          console.info(e.target.id + ' was clicked.');
        }
      });
  </script>
</dom-module>


<!-- index.html  -->
  ...
<event-retargeting></event-retargeting>

<script>
  var el = document.querySelector('event-retargeting');
  el.addEventListener('click', function(){
    var normalizedEvent = Polymer.dom(event);
    // logs #myButton
    console.info('rootTarget is:', normalizedEvent.rootTarget);
    // logs the instance of event-targeting that hosts #myButton
    console.info('localTarget is:', normalizedEvent.localTarget);
    // logs [#myButton, document-fragment, event-retargeting,
    //       body, html, document, Window]
    console.info('path is:', normalizedEvent.path);
  });
</script>
```

In this example, the original event is triggered on a `<button>` inside the `<event-retargeting>`
element's local DOM tree. The listener is added on the `<event-retargeting>` element itself, which
is in the main document. To hide the implementation of the element, the event should be retargeted
so it appears to come from `<event-retargeting>` rather than from the `<button>` tag.

The document fragment that appears in the event path is the root of the local DOM tree. In shady DOM
this is an instance of `DocumentFragment`. In native shadow DOM, this would show up as an instance of
`ShadowRoot` instead.<|MERGE_RESOLUTION|>--- conflicted
+++ resolved
@@ -278,11 +278,7 @@
 
 You can configure an element to fire a non-bubbling DOM event when a specified
 property changes. See [Change notification
-<<<<<<< HEAD
 protocol](data-binding#change-notification-protocol) for more information.
-=======
-protocol](data-binding.html#change-notification-protocol) for more information.
->>>>>>> 5fb86d0e
 
 ## Event retargeting {#retargeting}
 
