---
- section: Home
  shortpath: home
  path: /

- section: Start
  shortpath: start
  path: /2.0/start/
  items:
  - title: Get started
    path: /2.0/start/index
  - title: Quick tour of Polymer
    path: /2.0/start/quick-tour
  - title: Install the Release Candidate
    path: /2.0/start/install-2-0
<<<<<<< HEAD
  - title: Get started
    path: /2.0/start/index
  - header: Build an element
  - title: 1. Get set up
    path: /2.0/start/first-element/intro
    indent: True
  - title: 2. Add local DOM
    path: /2.0/start/first-element/step-2
    indent: True
  - title: 3. Data binding & properties
    path: /2.0/start/first-element/step-3
    indent: True
  - title: 4. React to input
    path: /2.0/start/first-element/step-4
    indent: True
  - title: 5. Theming with custom properties
    path: /2.0/start/first-element/step-5
=======
  - header: Build an app
  - title: 1. Get set up
    path: /2.0/start/toolbox/set-up
    indent: True
  - title: 2. Create a new page
    path: /2.0/start/toolbox/create-a-page
    indent: True
  - title: 3. Add some elements
    path: /2.0/start/toolbox/add-elements
    indent: True
  - title: 4. Deploy
    path: /2.0/start/toolbox/deploy
>>>>>>> 9d75e5dc
    indent: True
  - endheader: True

- section: Polymer
  shortpath: docs
  path: /2.0/docs/devguide/feature-overview
  items:
  - title: Feature overview
    path: /2.0/docs/devguide/feature-overview
  - header: About this release
  - title: What's new in 2.0
    path: /2.0/docs/about_20
    indent: True
  - title: Upgrade guide
    path: /2.0/docs/upgrade
    indent: True
  - title: Hybrid elements
    path: /2.0/docs/devguide/hybrid-elements
    indent: True
  - title: Release notes
    path: /2.0/docs/release-notes
    indent: True
  - endheader: True
  - header: Custom elements
  - title: Custom element concepts
    path: /2.0/docs/devguide/custom-elements
    indent: True
  - title: Define an element
    path: /2.0/docs/devguide/registering-elements
    indent: True
  - title: Declare properties
    path: /2.0/docs/devguide/properties
    indent: True
  - endheader: True
  - header: Shadow DOM & styling
  - title: Shadow DOM concepts
    path: /2.0/docs/devguide/shadow-dom
    indent: True
  - title: DOM templating
    path: /2.0/docs/devguide/dom-template
    indent: True
  - title: Style shadow DOM
    path: /2.0/docs/devguide/style-shadow-dom
    indent: True
  - title: Custom CSS properties
    path: /2.0/docs/devguide/custom-css-properties
    indent: True
  - endheader: True
  - header: Events
  - title: Handle and fire events
    path: /2.0/docs/devguide/events
    indent: True
  - title: Gesture events
    path: /2.0/docs/devguide/gesture-events
    indent: True
  - endheader: True
  - header: Data system
  - title: Data system concepts
    path: /2.0/docs/devguide/data-system
    indent: True
  - title: Work with object and array data
    path: /2.0/docs/devguide/model-data
    indent: True
  - title: Observers and computed properties
    path: /2.0/docs/devguide/observers
    indent: True
  - title: Data binding
    path: /2.0/docs/devguide/data-binding
    indent: True
  - title: Helper elements
    path: /2.0/docs/devguide/templates
    indent: True
  - endheader: True
  - header: Browser support
  - title: Overview
    path: /2.0/docs/browsers
    indent: True
  - title: Polyfills TBD
    path: /2.0/docs/polyfills
    indent: True
  - title: ES6 TBD
    path: /2.0/docs/es6
    indent: True
  - endheader: True
  - header: Tools
  - title: Tools overview
    path: /2.0/docs/tools/overview
    indent: True
  - title: Polymer CLI
    path: /2.0/docs/tools/polymer-cli
    indent: True
  - title: Document your elements
    path: /2.0/docs/tools/documentation
    indent: True
  - title: Test your elements
    path: /2.0/docs/tools/tests
    indent: True
  - title: Optimize for production
    path: /2.0/docs/tools/optimize-for-production
    indent: True
#  - title: Publish an element
#    path: /2.0/docs/tools/reusable-elements
#    indent: True
  - title: Services
    path: /2.0/docs/tools/services
    indent: True
  - title: polymer.json specification
    path: /2.0/docs/tools/polymer-json
    indent: True
  - title: Node support
    path: /2.0/docs/tools/node-support
    indent: True
  - endheader: True
  - header: Resources
  - title: Glossary
    path: /2.0/docs/glossary
    indent: True
  - endheader: True
  - header: API Reference
  - title: API Reference
    path: /2.0/docs/api/
    indent: True
  - endheader: True

- section: App Toolbox
  shortpath: toolbox
  path: /2.0/toolbox/
  items:
  - title: What's in the box?
    path: /2.0/toolbox/index
  - header: Using the Toolbox
  - title: App templates
    path: /2.0/toolbox/templates
    indent: True
  - title: Responsive app layout
    path: /2.0/toolbox/app-layout
    indent: True
  - title: Routing
    path: /2.0/toolbox/routing
    indent: True
  - title: Localization
    path: /2.0/toolbox/localize
    indent: True
  - title: App storage
    path: /2.0/toolbox/app-storage
    indent: True
  - title: Service worker
    path: /2.0/toolbox/service-worker
    indent: True
  - title: Serve your app
    path: /2.0/toolbox/server
    indent: True
  - endheader: true
  - header: Case study
  - title: "Shop"
    path: /2.0/toolbox/case-study
    indent: True
  - title: "News"
    path: /2.0/toolbox/news-case-study
    indent: True
  - endheader: true

- section: Blog
  shortpath: blog
  path: /blog/

- section: Community
  shortpath: community
  path: /community/<|MERGE_RESOLUTION|>--- conflicted
+++ resolved
@@ -13,7 +13,6 @@
     path: /2.0/start/quick-tour
   - title: Install the Release Candidate
     path: /2.0/start/install-2-0
-<<<<<<< HEAD
   - title: Get started
     path: /2.0/start/index
   - header: Build an element
@@ -31,7 +30,6 @@
     indent: True
   - title: 5. Theming with custom properties
     path: /2.0/start/first-element/step-5
-=======
   - header: Build an app
   - title: 1. Get set up
     path: /2.0/start/toolbox/set-up
@@ -44,7 +42,6 @@
     indent: True
   - title: 4. Deploy
     path: /2.0/start/toolbox/deploy
->>>>>>> 9d75e5dc
     indent: True
   - endheader: True
 
