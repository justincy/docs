---
- section: Home
  shortpath: home
  path: /

- section: Start
  shortpath: start
  path: /2.0/start/
  items:
  - title: Get started
    path: /2.0/start/index
  - title: Quick tour of Polymer
    path: /2.0/start/quick-tour
  - title: Install the Release Candidate
    path: /2.0/start/install-2-0
  - title: Get started
    path: /2.0/start/index
  - header: Build an element
  - title: 1. Get set up
    path: /2.0/start/first-element/intro
    indent: True
  - title: 2. Add local DOM
    path: /2.0/start/first-element/step-2
    indent: True
  - title: 3. Data binding & properties
    path: /2.0/start/first-element/step-3
    indent: True
  - title: 4. React to input
    path: /2.0/start/first-element/step-4
    indent: True
  - title: 5. Theming with custom properties
    path: /2.0/start/first-element/step-5
    indent: True
  - endheader: True
  - header: Build an app
  - title: 1. Get set up
    path: /2.0/start/toolbox/set-up
    indent: True
  - title: 2. Create a new page
    path: /2.0/start/toolbox/create-a-page
    indent: True
  - title: 3. Add some elements
    path: /2.0/start/toolbox/add-elements
    indent: True
  - title: 4. Deploy
    path: /2.0/start/toolbox/deploy
    indent: True
  - endheader: True

- section: Polymer
  shortpath: docs
  path: /2.0/docs/devguide/feature-overview
  items:
  - title: Feature overview
    path: /2.0/docs/devguide/feature-overview
  - header: About this release
  - title: What's new in 2.0
    path: /2.0/docs/about_20
    indent: True
  - title: Upgrade guide
    path: /2.0/docs/upgrade
    indent: True
  - title: Hybrid elements
    path: /2.0/docs/devguide/hybrid-elements
    indent: True
  - title: Release notes
    path: /2.0/docs/release-notes
    indent: True
  - endheader: True
  - header: Custom elements
  - title: Custom element concepts
    path: /2.0/docs/devguide/custom-elements
    indent: True
  - title: Define an element
    path: /2.0/docs/devguide/registering-elements
    indent: True
  - title: Declare properties
    path: /2.0/docs/devguide/properties
    indent: True
  - endheader: True
  - header: Shadow DOM & styling
  - title: Shadow DOM concepts
    path: /2.0/docs/devguide/shadow-dom
    indent: True
  - title: DOM templating
    path: /2.0/docs/devguide/dom-template
    indent: True
  - title: Style shadow DOM
    path: /2.0/docs/devguide/style-shadow-dom
    indent: True
  - title: Custom CSS properties
    path: /2.0/docs/devguide/custom-css-properties
    indent: True
  - endheader: True
  - header: Events
  - title: Handle and fire events
    path: /2.0/docs/devguide/events
    indent: True
  - title: Gesture events
    path: /2.0/docs/devguide/gesture-events
    indent: True
  - endheader: True
  - header: Data system
  - title: Data system concepts
    path: /2.0/docs/devguide/data-system
    indent: True
  - title: Work with object and array data
    path: /2.0/docs/devguide/model-data
    indent: True
  - title: Observers and computed properties
    path: /2.0/docs/devguide/observers
    indent: True
  - title: Data binding
    path: /2.0/docs/devguide/data-binding
    indent: True
  - title: Helper elements
    path: /2.0/docs/devguide/templates
    indent: True
  - endheader: True
  - header: Browser support
  - title: Overview
    path: /2.0/docs/browsers
    indent: True
  - title: Polyfills
    path: /2.0/docs/polyfills
    indent: True
  - title: ES6
    path: /2.0/docs/es6
    indent: True
  - endheader: True
  - header: Tools
  - title: Tools overview
    path: /2.0/docs/tools/overview
    indent: True
  - title: Polymer CLI
    path: /2.0/docs/tools/polymer-cli
    indent: True
  - title: Document your elements
    path: /2.0/docs/tools/documentation
    indent: True
  - title: Test your elements
    path: /2.0/docs/tools/tests
    indent: True
<<<<<<< HEAD
=======
  - title: Build for production
    path: /2.0/docs/tools/build-for-production
    indent: True
>>>>>>> a0ba0ac2
#  - title: Publish an element
#    path: /2.0/docs/tools/reusable-elements
#    indent: True
  - title: Web services
    path: /2.0/docs/tools/services
    indent: True
  - title: polymer.json specification
    path: /2.0/docs/tools/polymer-json
    indent: True
  - title: Node support
    path: /2.0/docs/tools/node-support
    indent: True
  - endheader: True
  - header: Resources
  - title: Glossary
    path: /2.0/docs/glossary
    indent: True
  - endheader: True
  - header: API Reference
  - title: API Reference
    path: /2.0/docs/api/
    indent: True
  - title: Global settings
    path: /2.0/docs/devguide/settings
    indent: True
  - endheader: True

- section: App Toolbox
  shortpath: toolbox
  path: /2.0/toolbox/
  items:
  - title: What's in the box?
    path: /2.0/toolbox/index
  - header: Using the Toolbox
  - title: App templates
    path: /2.0/toolbox/templates
    indent: True
  - title: Responsive app layout
    path: /2.0/toolbox/app-layout
    indent: True
  - title: Routing
    path: /2.0/toolbox/routing
    indent: True
  - title: Localization
    path: /2.0/toolbox/localize
    indent: True
  - title: App storage
    path: /2.0/toolbox/app-storage
    indent: True
  - title: Service worker
    path: /2.0/toolbox/service-worker
    indent: True
  - endheader: true
  - header: Deploy
  - title: Optimize for production
    path: /2.0/toolbox/optimize-for-production
    indent: True
  - title: Serve your app
    path: /2.0/toolbox/serve
    indent: True
  - endheader: true
  - header: Case study
  - title: "Shop"
    path: /2.0/toolbox/case-study
    indent: True
  - title: "News"
    path: /2.0/toolbox/news-case-study
    indent: True
  - endheader: true

- section: Blog
  shortpath: blog
  path: /blog/

- section: Community
  shortpath: community
  path: /community/<|MERGE_RESOLUTION|>--- conflicted
+++ resolved
@@ -141,12 +141,9 @@
   - title: Test your elements
     path: /2.0/docs/tools/tests
     indent: True
-<<<<<<< HEAD
-=======
   - title: Build for production
     path: /2.0/docs/tools/build-for-production
     indent: True
->>>>>>> a0ba0ac2
 #  - title: Publish an element
 #    path: /2.0/docs/tools/reusable-elements
 #    indent: True
