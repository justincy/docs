---
title: About Polymer 2.0
---

<!-- toc -->

Polymer 2.0 is designed to support the new custom elements v1 and shadow DOM v1 specifications being
implemented by most major browser vendors, while providing a smooth migration path for Polymer
 1.x users.

Polymer 2.0 also makes improvements in several areas:

<<<<<<< HEAD
=======


>>>>>>> 2aeb556e
*   **Improved interoperability.** By removing the need to use Polymer.dom for DOM manipulation,
    Polymer 2.0 makes it easier to use Polymer components with other libraries and frameworks. In
    addition, the shady DOM code has been separated out into a reusable polyfill, instead of being
    integrated into Polymer.
*   **Data system improvements.** Polymer 2.0 includes targeted improvements to the data system.
    These changes make it  easier to reason about and debug the propagation of data through and
<<<<<<< HEAD
    between elements.
=======
    between elements. They also improve compatibility with top-down data flow approaches, like Flux.
>>>>>>> 2aeb556e
*   **More standard.** Polymer 2.0 uses standard ES6 classes and the standard custom elements v1
    methods for defining elements, instead of a Polymer factory method. You can mix in features
    using standard JavaScript (class expression mixins) instead of `Polymer` behaviors. (The
    `Polymer` factory method is still supported using a compatibility layer.)

**Unreleased preview code.** Currently, Polymer 2.0 is available as a branch of the Polymer library
repo on GitHub. **This is an active development branch, and should not be used in production.** By
all means, use the `2.0-preview` branch to experiment, to provide feedback, and to familiarize
yourself with the latest versions of the custom elements and shadow DOM specifications. Just don't
build production code on it quite yet. Please.
{.alert .alert-warning}

Some tests currently fail on non-Chrome browsers; these will be addressed soon, but in the short
term Chrome Canary is your best bet.

Polymer 2.0 introduces a number of breaking changes—many of which are required by new custom
elements v1 and shadow DOM v1 specifications. Expect to see more changes as this new version nears
release.

The following sections describes the major changes in Polymer 2.0. For details on upgrading elements
to Polymer 2.0, see the [upgrade guide](upgrade).

## Custom elements v1

Polymer 2.0 elements target the custom elements v1 API, which makes several changes to the v0
version of the spec used in Polymer 1.x. In particular:

*   The custom elements v1 spec defines elements using ES6 classes, instead of prototypes.

    Polymer 2.0 lets you use this native ES6 form by providing an ES6 base class (`Polymer.Element`)
    for your elements to extend. In addition, legacy elements using the `Polymer` factory method are
    supported with a Polymer 1.x compatibility layer.

*   The new spec has some changes to the lifecycle callbacks. In particular, instead of a created
    callback it invokes the class constructor. The spec also imposes new restrictions on what can be
<<<<<<< HEAD
    done in the constructor (equivalent to the `created` callback in Polymer 1.x).
=======
    done in the constructor (previously createdCallback).
>>>>>>> 2aeb556e

*   In addition, although they are supported in the specification, Polymer 2.0 does not currently
    support type-extension elements (`is=`).

The following sections describe these changes in more detail.

For general information on the custom elements v1 specification, see [Custom elements v1: reusable web components](https://developers.google.com/web/fundamentals/primers/customelements/?hl=en) on Web Fundamentals.

### Lifecycle changes {#lifecycle-changes}

When creating class-based elements, use the new native lifecycle methods (called "custom element
<<<<<<< HEAD
reactions"). When creating legacy elements using the Polymer factory method, use the legacy Polymer
=======
reactions"). When creating legacy elements using the `Polymer` factory method, use the legacy Polymer
>>>>>>> 2aeb556e
callback names.


<table>
  <tr>
   <td><strong>Reaction/callback name</strong>
   </td>
   <td><strong>Notes</strong>
   </td>
  </tr>
  <tr>
   <td><code>constructor (</code>native<code>)</code>
<p>
<code>created</code> (legacy)
   </td>
   <td>The custom elements v1 spec forbids reading attributes, children, or parent information from
   the DOM API in the <code>constructor</code> (<code>created</code> callback in the legacy API).
<<<<<<< HEAD
   Likewise, attributes and children may not be added in the <code>constructor</code>.  Any such
   work must be deferred (for example, until <code>connectedCallback</code>).
=======
   Likewise, attributes and children may not be added in the <code>constructor</code>.  Any such work
   must be deferred (for example, until <code>connectedCallback</code>).
>>>>>>> 2aeb556e

The legacy <code>created</code> callback is no longer called before default values in
<code>properties</code> have been set.  As such, you should not rely on properties set in
<code>created</code> from within <code>value</code> functions that define property defaults.
<p>
However, you can now set <strong>any</strong> property defaults within the <code>created</code>
<<<<<<< HEAD
callback (in 1.0 this was forbidden for observed properties) in lieu of using the <code>value</code>
=======
callback (in 1.0 this was forbidden for observed properties) instead of using the <code>value</code>
>>>>>>> 2aeb556e
function in <code>properties</code>.
   </td>
  </tr>
  <tr>
   <td><code>connectedCallback (</code>native<code>)</code>
<p>
<code>attached</code> (legacy)
   </td>
   <td>Polymer 1.x deferred the <code>attached</code> callback until after first render, so elements
   could measure themselves or their children.
   </td>
  </tr>
  <tr>
   <td><code>disconnectedCallback (</code>native<code>)</code>
<p>
<code>detached</code> (legacy)
   </td>
   <td>
   </td>
  </tr>
  <tr>
   <td><code>attributeChangedCallback (</code>native<code>)</code>
<p>
<code>attributeChanged</code> (legacy)
   </td>
   <td>Attributes must be <em>explicitly</em> registered to be observed.
<p>
For Polymer elements, only properties explicitly declared in the  <code>properties</code> object are
tracked for attribute changes. (That is, changing the attribute value invokes the attribute changed
callback, and causes Polymer to set the property value from the attribute.)
<p>
In custom elements v0, the <code>attributeChangedCallback</code> was generated for
<strong>any</strong> attribute change.
<p>
In Polymer 1.x, attributes were deserialized for both explicitly declared properties and
<em>implicitly declared properties</em>. For example, a property used in a binding or as the
dependency of an observer, but not declared in <code>properties</code> can be considered implicitly
declared.
   </td>
  </tr>
  <tr>
   <td><code>ready</code> (Polymer specific)
   </td>
   <td>Polymer no longer guarantees that the initial light DOM distribution is complete before ready
   is called.
   </td>
  </tr>
</table>


In addition to changes in the callbacks, note that the `lazyRegister` option has been removed and
all meta-programming (parsing the template, creating accessors on the prototype, and so on) is
deferred until the first instance of the element is created.

### Type-extension elements {#type-extension}

Polymer 2.0 doesn't support type-extension elements (for example, `<input is="iron-input">`).
Type-extension support is still included in the custom elements v1 spec (as "customized build-in
elements"), and scheduled for implementation in Chrome. However, since Apple has said it will not
implement `is`, we will not be encouraging its use to avoid indefinite reliance on the custom
elements polyfill. Instead, a wrapper custom element can surround a native element. For example:

`<a is="my-anchor">...</a>`

Could become:


```
<my-anchor>
  <a>...</a>
</my-anchor>
```

Users will need to change existing type-extension elements where necessary.

<<<<<<< HEAD
All template type extensions provided by Polymer have now have corresponding standard custom elements
that take a `<template>` in their light DOM. For example:

```
<template is="dom-bind">...</template>
=======
All template type extensions provided by Polymer have now been changed to standard custom elements
that take a `<template>` in their light DOM. For example:


```
<template is="dom-bind" >...</template>
>>>>>>> 2aeb556e
```

Becomes:

```
<dom-bind>
  <template>...</template>
</dom-bind>
```

Polymer automatically wraps template extensions used in Polymer element templates during template
processing. This means you can and should continue using `<template is="">` in templates nested
inside a Polymer element, or another Polymer template (such as `dom-bind`).

<<<<<<< HEAD
**Templates used in the main document must be manually wrapped.**
=======
Polymer automatically wraps template extensions used in Polymer element templates during template
processing for backward-compatibility, although we may decide to remove this auto-wrapping in the
future. **Templates used in the main document must be manually wrapped.**

The `custom-style` element has also been changed to a standard custom element that must wrap a
`<style>` element. For example:
>>>>>>> 2aeb556e

The `custom-style` element has also been changed to a standard custom element that must wrap a
`<style>` element. For example:

```
<style is="custom-style">...</style>
```

Becomes:

```
<custom-style>
  <style>...</style>
</custom-style>
```


References:

<<<<<<< HEAD
=======

>>>>>>> 2aeb556e
*   [Creating a customized built-in element](https://html.spec.whatwg.org/#custom-elements-customized-builtin-example) in the WHATWG HTML specification.
*   [Apple's position on customized built-in elements](https://github.com/w3c/webcomponents/issues/509#issuecomment-233419167)).

## Shadow DOM v1

Polymer 2.0 supports shadow DOM v1. For Polymer users, the main differences in v1 involve replacing
`<content>` elements with v1 `<slot>` element.

The shady DOM shim that was part of Polymer 1.x has been factored out of Polymer and added to the
<<<<<<< HEAD
`webcomponents-lite.js` polyfill bundle, along with the related shim for CSS Custom Properties.
This new version of shady DOM  no longer exposes an alternative (`Polymer.dom`) API but instead
patches the native DOM API, so 2.0 users can use the native DOM APIS directly.
=======
`webcomponents-lite.js` polyfill bundle, along with the related shim for CSS Custom Properties. This
new version of shady DOM  no longer exposes an alternative (`Polymer.dom`) API but instead patches
the native DOM API, so 2.0 users can use the native DOM APIS directly.
>>>>>>> 2aeb556e

For hybrid elements, Polymer 2.0 includes a version the `Polymer.dom` API that forwards directly to
the native API. For 2.0-only elements, `Polymer.dom` can be eliminated in favor of the native DOM
APIs.

**Read more on Web Fundamentals**. For an overview of shadow DOM, see [Shadow DOM v1: self-contained web components](https://developers.google.com/web/fundamentals/primers/shadowdom/?hl=en) on Web Fundamentals.
{.alert .alert-info}

For a brief but comprehensive set of examples illustrating the shadow DOM v1 spec changes, see
[What's New in Shadow DOM v1 (by examples)](http://hayato.io/2016/shadowdomv1/) by Hayato Ito.

## Data system improvements {#data-system}

Polymer 2.0 introduces a number of improvements in the data system:


<<<<<<< HEAD
*   Simpler array handling. Eliminates the `Polymer.Collection` abstraction and key-based paths for
=======
*   No more dirty checking for objects or arrays. Unlike 1.x, when you make a notifying change to an
    object or array property, Polymer re-evaluates everything below that property (sub-properties,
    array items).

*   Simpler array handling. Eliminates the Polymer.Collection abstraction and key-based paths for
>>>>>>> 2aeb556e
    array items.

*   Batched data changes, which can improve performance as well as correctness.

<<<<<<< HEAD
*   Undefined dependency checks for observers, computed bindings and computed properties have been
    removed. These are all called once at initialization time.

*   An optional element mixin that eliminates dirty checking for objects or arrays. This means that
    when you make an observable change to an object or array property, Polymer re-evaluates
    everything below that property (sub-properties, array items). This can be useful for
    applications that can't use the Polymer `set` and array mutation methods, and do not use
    immutable data patterns.

*   Change in property effect order.
=======
*   Change in property effect order.

*   Undefined dependency checks for observers, computed bindings and computed properties have been
    removed. Observers are called once at initialization time as long as at least one dependency is
    defined. This means that observers may be called with `undefined` for some arguments.
>>>>>>> 2aeb556e

*   Only properties listed explicitly in `properties` can be configured from an attribute.

*   Element initialization (including template stamping and data system initialization) is deferred
    until the the element is connected to the main document. (This is a result of the custom element
    v1 changes.)

*   Several miscellaneous smaller changes.

The following sections describe these changes in more detail.

### Dirty checking for objects and arrays

<!-- TODO: move me to data system concepts doc, summarize briefly here. -->

<<<<<<< HEAD
Polymer 1.x uses a dirty-checking mechanism to prevent the data system from doing extra work.
Polymer 2.x retains this mechanism by default, but lets elements opt out of dirty checking objects
and arrays.

With the default dirty-checking mechanism, the following code doesn't generate any property effects:

```
=======
Polymer 1.x uses a dirty-checking mechanism to prevent the data system from doing extra work. For
example, in 1.x the following code doesn't generate any property effects:

```js
>>>>>>> 2aeb556e
this.property.subproperty = 'new value!';
this.notifyPath('property');
```

Because `property` still points to the same object, the dirty check fails, and sub-property changes
<<<<<<< HEAD
don't get propagated. Instead, you need to use the Polymer `set` or array mutation methods, or
call `notifyPath` on the exact path that changed:

```
this.set('property.subproperty', 'new value!');
// OR
this.property.subproperty = 'new value!';
this.notifyPath('property.subproperty');
```
=======
don't get propagated. In 2.0, this dirty check is eliminated, so the code above would work as
intended. This also lets you batch several changes before invoking property effects:
>>>>>>> 2aeb556e

In general, the dirty-checking mechanism is more performant. It should work for apps where one of
the following is true:

*   You use immutable data.
*   You always use the Polymer data mutation methods to make granular changes.

However, for apps that don't use immutable data and can't use the Polymer data methods, Polymer 2.0
provides an optional `MutableData` mixin. The `MutableData` mixin eliminates the dirty check is
eliminated, so the code above would work as intended. This also lets you batch several changes
before invoking property effects:

`this.property.arrayProperty.push({ name: 'Alice' });`

```js
this.property.stringProperty = 'new value!';
this.property.counter++;
this.notifyPath('property');
```

You can also use set or simply set a top-level property to invoke effects:

```
this.set('property', this.property);
// or
this.property = this.property;
```

Using `set` to change a specific subproperty can often be the most efficient way to make changes.
However, with this change users of Polymer elements shouldn't need to use this API, making it more
compatible with alternate data-binding and state management libraries.

<<<<<<< HEAD
Using `set` to change a specific subproperty can often be the most efficient way to make changes.
However, elements that use `MutableData` Polymer elements shouldn't need to use this API, making it
more  compatible with alternate data-binding and state management libraries.
=======
Note that when you re-set a property at the top-level, all property effects for that property and
its subproperties, array items, and so-on are re-run. Observers with wildcard paths (like `prop.*`)
are only notified with the top-level change:
>>>>>>> 2aeb556e

Note that when you re-set a property at the top-level, all property effects for that property and
its subproperties, array items, and so-on are re-run. Observers with wildcard paths (like `prop.*`)
are only notified with the top-level change:

```js
// 'property.*' observers fire with the path 'property'
this.property.deep.path = 'another new value';
this.notifyPath('property');
```

Using `set` to set specific paths generates granular notifications:

<<<<<<< HEAD
```
=======

```js
>>>>>>> 2aeb556e
// 'property.*' observers fire with the path 'property.deep.path'
this.set('property.deep.path', 'new value');
```


### Simpler array handling

The `Polymer.Collection` API and its associated key-based path and splice notification for arrays
<<<<<<< HEAD
has been eliminated.
=======
has been eliminated. The Polymer array mutation APIs are still supported, but are no longer
required. Because dirty checking is eliminated, you can simply re-set an array to trigger an update.

```
this.array.push('one', 'two', 'three');
this.notifyPath('array');
```
>>>>>>> 2aeb556e

There are several other benefits to this change:


*   Arrays of primitive values are supported.
*   Array items don't need to be unique.
<<<<<<< HEAD

=======
*   Simple observers on an array property are notified when the array is mutated observably.
    (Before, they were notified only when the array itself changed.)

Array splice notifications are only generated if you use the Polymer array mutation APIs. No splice
notifications are generated when you set the top-level property.

```
// fires observers for the paths 'array' and 'array.length'
this.array.push('one', 'two', 'three');
this.notifyPath('array');

// fires observers for 'array.splice', 'array', and 'array.length'
this.push('array', 'one', 'two', 'three');
```

>>>>>>> 2aeb556e
Since key paths have been eliminated, array splice notifications only include the `indexSplices`
property, not `keySplices`.

### Batched data changes

Propagation of data through the binding system is now batched, such that complex observers and
computing functions run once with a set of coherent changes. There's two ways to create a set of
coherent changes:

*   An element automatically creates a set of coherent changes when it initializes its properties.

*   You can programmatically create a set of coherent changes using the new `setProperties` method.

```
this.setProperties({ item: 'Orange', count: 12 });
```

<<<<<<< HEAD

Single property accessors still propagate data synchronously. For example, given an observer that o
bserves two properties, `a` and `b`:
=======
Single property accessors still propagate data synchronously. For example, given an observer that
observes two properties, `a` and `b`:
>>>>>>> 2aeb556e


```
// observer fires twice
this.a = 10;
this.b = 20;

// observer fires once
this.setProperties({a: 10, b: 20});
```

### Property effect order

In 2.0, observers fire before property-change notifications. The effect order in 2.0 is:

*   Recompute computed properties.
*   Propagate values to data bindings.
*   Reflect properties to attributes.
*   Run observers.
*   Fire property-change notifications.

In 1.x, observers fire last, after property-change notifications.

### Observer changes

In 2.0, the checks preventing observers from firing with undefined dependencies are removed.

Specifically:

*   Multi-property observers, computed properties, and computed bindings run once at initialization
    if **any** dependencies are defined.

<<<<<<< HEAD
*   The observer or computing functions may now receive `undefined` as an argument value, and
    needs to handle it correctly.
=======
*   Multi-property observers and computed properties run once at initialization if **any**
    dependencies are defined.

*   Computed bindings run once unconditionally at initialization, regardless of whether any
    dependencies are defined.

In both cases, observer or computing functions may now receive `undefined` as an argument value, and
need to handle it correctly.
>>>>>>> 2aeb556e

### Miscellaneous data system changes

*   Setting/changing any function used in a computed binding causes the binding to re-compute its
    value using the new function and current property values. For example, given the binding:

    `some-property="{{_computeValue(a, b)}}"`

<<<<<<< HEAD
    Changing the `_computeValue` function causes the binding to be re-evaluated, even if `a` and `b`
    remain the same:


    ```
      this._computeValue = function(a, b) { ... }
    ```

*   Property change notifications (<code><em>property</em>-changed</code> events) aren't fired when
    the value changes as a result of a binding from the host.


*   In order for a property to be deserialized from its attribute, it must be declared in the
    <code>properties</code> metadata object. In Polymer 1.x, deserialization is also done for
    properties that are <em>implicitly</em> declared (for example, by being included in a binding
    or as an observer dependency).

## Polymer 1 compatibility layer

Polymer 2.0 retains the existing `polymer/polymer.html` import that current Polymer 1.x users can
continue to import. This import includes the legacy Polymer function for defining elements, and
strives to provide a very minimally-breaking change for code written to the Polymer 1.0 API.

For the most part, existing users upgrading to Polymer 2.x will only need to adapt existing code to
=======
*   Setting/changing any function used in a computed binding causes the binding to re-compute its
    value using the new function and current property values. For example, given the binding:

    `some-property="{{_computeValue(a, b)}}"`

    Changing the `_computeValue` _function_ causes the binding to be re-evaluated, even if `a` and `b`
    remain the same:

    ```js
      this._computeValue = function(a, b) { ... }
    ```

*   Property change notifications (<code><em>property</em>-changed</code> events) aren't fired when
    the value changes as a result of a binding from the host.


*   In order for a property to be deserialized from its attribute, it must be declared in the
    <code>properties</code> metadata object. In Polymer 1.x, deserialization is also done for
    properties that are <em>implicitly</em> declared (for example, by being included in a binding or
    as an observer dependency).

## Polymer 1 compatibility layer

Polymer 2.0 retains the existing `polymer/polymer.html` import that current Polymer 1.0 users can
continue to import. This import includes the legacy Polymer function for defining elements, and
strives to provide a very minimally-breaking change for code written to the Polymer 1.0 API.

For the most part, existing users upgrading to Polymer 2.0 will only need to adapt existing code to
>>>>>>> 2aeb556e
be compliant with the shadow DOM v1 API  related to content distribution and styling, as well as
minor breaking changes introduced due to changes in the custom elements v1 API.

## Removed methods and properties

In keeping with a goal of reducing unnecessary code, the new ES6 base element, `Polymer.Element`,
leaves out a number of methods and properties. The removed APIs fall into several categories:

*   Simple sugaring for native DOM APIs. For example `fire` and `transform`.
*   Rarely-used attributes and properties, like `attributeFollows` and `classFollows`.
*   Methods and properties that don't belong on the instance. For example, in 1.x `importHref` was
<<<<<<< HEAD
    an instance method, but it doesn't do anything instance-specific, except for binding the
    callback.
=======
    an instance method, but it doesn't do anything instance-specific, except for binding the callback.

A comprehensive list of missing or moved APIs will be available after the API for `Polymer.Element`
is finalized.

If you want to create a class-based element but depend on some of the removed APIs, you can extend
the `Polymer.LegacyElement` class instead of `Polymer.Element`.


```js
class MyLegacyElement extends Polymer.LegacyElement { ... }
```
>>>>>>> 2aeb556e

A comprehensive list of missing or moved APIs will be available after the API for  `Polymer.Element`
is finalized.

## Not yet implemented

<<<<<<< HEAD
=======


>>>>>>> 2aeb556e
*   Most of `Polymer.dom` is emulated, but some APIs may be missing. Please file issues to determine
    if the missing behavior is an intended breaking change.

## Browser support and polyfills

When released, Polymer 2.0 should support the same set of browsers as Polymer 1.x—IE 11, Edge,
Safari (9+), Chrome, Opera and Firefox.

Polymer 2.0 has been developed alongside and tested with a new suite of v1-spec compatible polyfills
<<<<<<< HEAD
for custom elements and shadow DOM. You can test Polymer 2.0 by using the `v1` branch of
`webcomponentsjs`, which is included as a bower dependency to Polymer 2.x.

There are two main ways to load the polyfills:
=======
for custom elements and shadow DOM. You can test Polymer 2.0 by loading the `v1` branch of
`webcomponents-lite.js`, which is included as a bower dependency to Polymer 2.x and loads all
necessary polyfills.

Since these polyfills are under active development, we recommend testing Polymer 2.0 in
Chrome 54 or later (Beta or Canary) for best results.
>>>>>>> 2aeb556e

*   `webcomponents-lite.js` includes all polyfills necessary to run on any of the supported
    browsers.
*   `webcomponents-loader.js` performs a runtime feature-detection and loads just the required
    polyfills.

<<<<<<< HEAD

References:

=======
>>>>>>> 2aeb556e
*   [v1 branch of webcomponents/webcomponentsjs](https://github.com/webcomponents/webcomponentsjs/tree/v1)

## ES6 transpilation

Polymer 2.0 and 2.0 class-style elements are written in ES6, and can be run without transpilation in
current Chrome, Safari 10, Safari Technology Preview, Firefox, and Edge.  Transpilation is required
<<<<<<< HEAD
to run in IE11 and Safari 9.

The Polymer CLI and `polymer-build` library support transpiling ES6 to ES5 at build time. In addition,
the `polymer serve` and `polymer test` commands transpile as runtime when required by the browser.

## Polymer element availability {#elements}
=======
 to run in IE11 and Safari 9.  We will be releasing tooling for development and production time to
 support this need in the future.

## Polymer element availability {#elements}

The team is in the process of updating the Polymer elements to use the new "hybrid" format
compatible with both Polymer 1.7+ and 2.0. Many elements repos have `2.0-preview` branches in varying
degrees of stability. Use at your own risk.

### Behaviors

Legacy elements (and hybrid elements) use Polymer 1.x style behaviors. Class-style elements use
class-expression mixins instead of Polymer 1.x behaviors.
>>>>>>> 2aeb556e

The team is in the process of updating the Polymer elements to use the new "hybrid" format compatible
with both Polymer 1.7 and 2.0. Many elements repos have `2.0-preview` branches in varying degrees of
stability.

## Install Polymer 2.0 {#installing}

You can install the Polymer `2.0-preview` branch using bower:

```
bower install --save Polymer/polymer#2.0-preview
```

You can also use bower to install any of the available hybrid elements:

```
bower install --save PolymerElements/paper-button#2.0-preview
```

Note that all of the `2.0-preview` branches are active development branches and may break at any
time.

### Upgrade an existing project {#upgrading}

When upgrading an existing project you may  want to read through
the rest of this doc and the [upgrade guide](upgrade) before starting.

If your project uses Polymer elements or behaviors, see [Polymer element availability](#elements).

1.  Create a copy of your project or create a new branch to work in.

1.  Find any Polymer packages in `bower.json` and replace the existing version
    with  `2.0-preview` branch:

    `"polymer": "Polymer/polymer#2.0-preview"`

1.  Run bower install.

    `bower install`

1.  See the [upgrade guide](upgrade) for information on getting your code working with 2.0.


<|MERGE_RESOLUTION|>--- conflicted
+++ resolved
@@ -10,22 +10,16 @@
 
 Polymer 2.0 also makes improvements in several areas:
 
-<<<<<<< HEAD
-=======
-
-
->>>>>>> 2aeb556e
+
 *   **Improved interoperability.** By removing the need to use Polymer.dom for DOM manipulation,
     Polymer 2.0 makes it easier to use Polymer components with other libraries and frameworks. In
     addition, the shady DOM code has been separated out into a reusable polyfill, instead of being
     integrated into Polymer.
+
 *   **Data system improvements.** Polymer 2.0 includes targeted improvements to the data system.
     These changes make it  easier to reason about and debug the propagation of data through and
-<<<<<<< HEAD
     between elements.
-=======
-    between elements. They also improve compatibility with top-down data flow approaches, like Flux.
->>>>>>> 2aeb556e
+
 *   **More standard.** Polymer 2.0 uses standard ES6 classes and the standard custom elements v1
     methods for defining elements, instead of a Polymer factory method. You can mix in features
     using standard JavaScript (class expression mixins) instead of `Polymer` behaviors. (The
@@ -61,11 +55,7 @@
 
 *   The new spec has some changes to the lifecycle callbacks. In particular, instead of a created
     callback it invokes the class constructor. The spec also imposes new restrictions on what can be
-<<<<<<< HEAD
     done in the constructor (equivalent to the `created` callback in Polymer 1.x).
-=======
-    done in the constructor (previously createdCallback).
->>>>>>> 2aeb556e
 
 *   In addition, although they are supported in the specification, Polymer 2.0 does not currently
     support type-extension elements (`is=`).
@@ -77,11 +67,7 @@
 ### Lifecycle changes {#lifecycle-changes}
 
 When creating class-based elements, use the new native lifecycle methods (called "custom element
-<<<<<<< HEAD
-reactions"). When creating legacy elements using the Polymer factory method, use the legacy Polymer
-=======
 reactions"). When creating legacy elements using the `Polymer` factory method, use the legacy Polymer
->>>>>>> 2aeb556e
 callback names.
 
 
@@ -99,24 +85,16 @@
    </td>
    <td>The custom elements v1 spec forbids reading attributes, children, or parent information from
    the DOM API in the <code>constructor</code> (<code>created</code> callback in the legacy API).
-<<<<<<< HEAD
    Likewise, attributes and children may not be added in the <code>constructor</code>.  Any such
    work must be deferred (for example, until <code>connectedCallback</code>).
-=======
-   Likewise, attributes and children may not be added in the <code>constructor</code>.  Any such work
-   must be deferred (for example, until <code>connectedCallback</code>).
->>>>>>> 2aeb556e
 
 The legacy <code>created</code> callback is no longer called before default values in
 <code>properties</code> have been set.  As such, you should not rely on properties set in
 <code>created</code> from within <code>value</code> functions that define property defaults.
 <p>
 However, you can now set <strong>any</strong> property defaults within the <code>created</code>
-<<<<<<< HEAD
-callback (in 1.0 this was forbidden for observed properties) in lieu of using the <code>value</code>
-=======
+
 callback (in 1.0 this was forbidden for observed properties) instead of using the <code>value</code>
->>>>>>> 2aeb556e
 function in <code>properties</code>.
    </td>
   </tr>
@@ -192,20 +170,11 @@
 
 Users will need to change existing type-extension elements where necessary.
 
-<<<<<<< HEAD
 All template type extensions provided by Polymer have now have corresponding standard custom elements
 that take a `<template>` in their light DOM. For example:
 
 ```
 <template is="dom-bind">...</template>
-=======
-All template type extensions provided by Polymer have now been changed to standard custom elements
-that take a `<template>` in their light DOM. For example:
-
-
-```
-<template is="dom-bind" >...</template>
->>>>>>> 2aeb556e
 ```
 
 Becomes:
@@ -220,16 +189,7 @@
 processing. This means you can and should continue using `<template is="">` in templates nested
 inside a Polymer element, or another Polymer template (such as `dom-bind`).
 
-<<<<<<< HEAD
 **Templates used in the main document must be manually wrapped.**
-=======
-Polymer automatically wraps template extensions used in Polymer element templates during template
-processing for backward-compatibility, although we may decide to remove this auto-wrapping in the
-future. **Templates used in the main document must be manually wrapped.**
-
-The `custom-style` element has also been changed to a standard custom element that must wrap a
-`<style>` element. For example:
->>>>>>> 2aeb556e
 
 The `custom-style` element has also been changed to a standard custom element that must wrap a
 `<style>` element. For example:
@@ -249,10 +209,6 @@
 
 References:
 
-<<<<<<< HEAD
-=======
-
->>>>>>> 2aeb556e
 *   [Creating a customized built-in element](https://html.spec.whatwg.org/#custom-elements-customized-builtin-example) in the WHATWG HTML specification.
 *   [Apple's position on customized built-in elements](https://github.com/w3c/webcomponents/issues/509#issuecomment-233419167)).
 
@@ -262,15 +218,9 @@
 `<content>` elements with v1 `<slot>` element.
 
 The shady DOM shim that was part of Polymer 1.x has been factored out of Polymer and added to the
-<<<<<<< HEAD
 `webcomponents-lite.js` polyfill bundle, along with the related shim for CSS Custom Properties.
 This new version of shady DOM  no longer exposes an alternative (`Polymer.dom`) API but instead
 patches the native DOM API, so 2.0 users can use the native DOM APIS directly.
-=======
-`webcomponents-lite.js` polyfill bundle, along with the related shim for CSS Custom Properties. This
-new version of shady DOM  no longer exposes an alternative (`Polymer.dom`) API but instead patches
-the native DOM API, so 2.0 users can use the native DOM APIS directly.
->>>>>>> 2aeb556e
 
 For hybrid elements, Polymer 2.0 includes a version the `Polymer.dom` API that forwards directly to
 the native API. For 2.0-only elements, `Polymer.dom` can be eliminated in favor of the native DOM
@@ -286,21 +236,11 @@
 
 Polymer 2.0 introduces a number of improvements in the data system:
 
-
-<<<<<<< HEAD
 *   Simpler array handling. Eliminates the `Polymer.Collection` abstraction and key-based paths for
-=======
-*   No more dirty checking for objects or arrays. Unlike 1.x, when you make a notifying change to an
-    object or array property, Polymer re-evaluates everything below that property (sub-properties,
-    array items).
-
-*   Simpler array handling. Eliminates the Polymer.Collection abstraction and key-based paths for
->>>>>>> 2aeb556e
     array items.
 
 *   Batched data changes, which can improve performance as well as correctness.
 
-<<<<<<< HEAD
 *   Undefined dependency checks for observers, computed bindings and computed properties have been
     removed. These are all called once at initialization time.
 
@@ -311,13 +251,6 @@
     immutable data patterns.
 
 *   Change in property effect order.
-=======
-*   Change in property effect order.
-
-*   Undefined dependency checks for observers, computed bindings and computed properties have been
-    removed. Observers are called once at initialization time as long as at least one dependency is
-    defined. This means that observers may be called with `undefined` for some arguments.
->>>>>>> 2aeb556e
 
 *   Only properties listed explicitly in `properties` can be configured from an attribute.
 
@@ -333,7 +266,6 @@
 
 <!-- TODO: move me to data system concepts doc, summarize briefly here. -->
 
-<<<<<<< HEAD
 Polymer 1.x uses a dirty-checking mechanism to prevent the data system from doing extra work.
 Polymer 2.x retains this mechanism by default, but lets elements opt out of dirty checking objects
 and arrays.
@@ -341,18 +273,11 @@
 With the default dirty-checking mechanism, the following code doesn't generate any property effects:
 
 ```
-=======
-Polymer 1.x uses a dirty-checking mechanism to prevent the data system from doing extra work. For
-example, in 1.x the following code doesn't generate any property effects:
-
-```js
->>>>>>> 2aeb556e
 this.property.subproperty = 'new value!';
 this.notifyPath('property');
 ```
 
 Because `property` still points to the same object, the dirty check fails, and sub-property changes
-<<<<<<< HEAD
 don't get propagated. Instead, you need to use the Polymer `set` or array mutation methods, or
 call `notifyPath` on the exact path that changed:
 
@@ -362,12 +287,8 @@
 this.property.subproperty = 'new value!';
 this.notifyPath('property.subproperty');
 ```
-=======
-don't get propagated. In 2.0, this dirty check is eliminated, so the code above would work as
-intended. This also lets you batch several changes before invoking property effects:
->>>>>>> 2aeb556e
-
-In general, the dirty-checking mechanism is more performant. It should work for apps where one of
+
+In general, the dirty-checking mechanism is more performant. It works for apps where one of
 the following is true:
 
 *   You use immutable data.
@@ -398,15 +319,9 @@
 However, with this change users of Polymer elements shouldn't need to use this API, making it more
 compatible with alternate data-binding and state management libraries.
 
-<<<<<<< HEAD
 Using `set` to change a specific subproperty can often be the most efficient way to make changes.
-However, elements that use `MutableData` Polymer elements shouldn't need to use this API, making it
+However, elements that use `MutableData` shouldn't need to use this API, making it
 more  compatible with alternate data-binding and state management libraries.
-=======
-Note that when you re-set a property at the top-level, all property effects for that property and
-its subproperties, array items, and so-on are re-run. Observers with wildcard paths (like `prop.*`)
-are only notified with the top-level change:
->>>>>>> 2aeb556e
 
 Note that when you re-set a property at the top-level, all property effects for that property and
 its subproperties, array items, and so-on are re-run. Observers with wildcard paths (like `prop.*`)
@@ -420,12 +335,8 @@
 
 Using `set` to set specific paths generates granular notifications:
 
-<<<<<<< HEAD
-```
-=======
 
 ```js
->>>>>>> 2aeb556e
 // 'property.*' observers fire with the path 'property.deep.path'
 this.set('property.deep.path', 'new value');
 ```
@@ -434,42 +345,15 @@
 ### Simpler array handling
 
 The `Polymer.Collection` API and its associated key-based path and splice notification for arrays
-<<<<<<< HEAD
 has been eliminated.
-=======
-has been eliminated. The Polymer array mutation APIs are still supported, but are no longer
-required. Because dirty checking is eliminated, you can simply re-set an array to trigger an update.
-
-```
-this.array.push('one', 'two', 'three');
-this.notifyPath('array');
-```
->>>>>>> 2aeb556e
 
 There are several other benefits to this change:
 
 
 *   Arrays of primitive values are supported.
 *   Array items don't need to be unique.
-<<<<<<< HEAD
-
-=======
-*   Simple observers on an array property are notified when the array is mutated observably.
-    (Before, they were notified only when the array itself changed.)
-
-Array splice notifications are only generated if you use the Polymer array mutation APIs. No splice
-notifications are generated when you set the top-level property.
-
-```
-// fires observers for the paths 'array' and 'array.length'
-this.array.push('one', 'two', 'three');
-this.notifyPath('array');
-
-// fires observers for 'array.splice', 'array', and 'array.length'
-this.push('array', 'one', 'two', 'three');
-```
-
->>>>>>> 2aeb556e
+
+
 Since key paths have been eliminated, array splice notifications only include the `indexSplices`
 property, not `keySplices`.
 
@@ -487,14 +371,8 @@
 this.setProperties({ item: 'Orange', count: 12 });
 ```
 
-<<<<<<< HEAD
-
-Single property accessors still propagate data synchronously. For example, given an observer that o
-bserves two properties, `a` and `b`:
-=======
 Single property accessors still propagate data synchronously. For example, given an observer that
 observes two properties, `a` and `b`:
->>>>>>> 2aeb556e
 
 
 ```
@@ -527,57 +405,18 @@
 *   Multi-property observers, computed properties, and computed bindings run once at initialization
     if **any** dependencies are defined.
 
-<<<<<<< HEAD
 *   The observer or computing functions may now receive `undefined` as an argument value, and
     needs to handle it correctly.
-=======
-*   Multi-property observers and computed properties run once at initialization if **any**
-    dependencies are defined.
-
-*   Computed bindings run once unconditionally at initialization, regardless of whether any
-    dependencies are defined.
-
-In both cases, observer or computing functions may now receive `undefined` as an argument value, and
-need to handle it correctly.
->>>>>>> 2aeb556e
+
 
 ### Miscellaneous data system changes
 
 *   Setting/changing any function used in a computed binding causes the binding to re-compute its
     value using the new function and current property values. For example, given the binding:
 
-    `some-property="{{_computeValue(a, b)}}"`
-
-<<<<<<< HEAD
-    Changing the `_computeValue` function causes the binding to be re-evaluated, even if `a` and `b`
-    remain the same:
-
-
+    ```js
+    some-property="{{_computeValue(a, b)}}"
     ```
-      this._computeValue = function(a, b) { ... }
-    ```
-
-*   Property change notifications (<code><em>property</em>-changed</code> events) aren't fired when
-    the value changes as a result of a binding from the host.
-
-
-*   In order for a property to be deserialized from its attribute, it must be declared in the
-    <code>properties</code> metadata object. In Polymer 1.x, deserialization is also done for
-    properties that are <em>implicitly</em> declared (for example, by being included in a binding
-    or as an observer dependency).
-
-## Polymer 1 compatibility layer
-
-Polymer 2.0 retains the existing `polymer/polymer.html` import that current Polymer 1.x users can
-continue to import. This import includes the legacy Polymer function for defining elements, and
-strives to provide a very minimally-breaking change for code written to the Polymer 1.0 API.
-
-For the most part, existing users upgrading to Polymer 2.x will only need to adapt existing code to
-=======
-*   Setting/changing any function used in a computed binding causes the binding to re-compute its
-    value using the new function and current property values. For example, given the binding:
-
-    `some-property="{{_computeValue(a, b)}}"`
 
     Changing the `_computeValue` _function_ causes the binding to be re-evaluated, even if `a` and `b`
     remain the same:
@@ -602,7 +441,6 @@
 strives to provide a very minimally-breaking change for code written to the Polymer 1.0 API.
 
 For the most part, existing users upgrading to Polymer 2.0 will only need to adapt existing code to
->>>>>>> 2aeb556e
 be compliant with the shadow DOM v1 API  related to content distribution and styling, as well as
 minor breaking changes introduced due to changes in the custom elements v1 API.
 
@@ -614,34 +452,14 @@
 *   Simple sugaring for native DOM APIs. For example `fire` and `transform`.
 *   Rarely-used attributes and properties, like `attributeFollows` and `classFollows`.
 *   Methods and properties that don't belong on the instance. For example, in 1.x `importHref` was
-<<<<<<< HEAD
     an instance method, but it doesn't do anything instance-specific, except for binding the
     callback.
-=======
-    an instance method, but it doesn't do anything instance-specific, except for binding the callback.
-
-A comprehensive list of missing or moved APIs will be available after the API for `Polymer.Element`
-is finalized.
-
-If you want to create a class-based element but depend on some of the removed APIs, you can extend
-the `Polymer.LegacyElement` class instead of `Polymer.Element`.
-
-
-```js
-class MyLegacyElement extends Polymer.LegacyElement { ... }
-```
->>>>>>> 2aeb556e
 
 A comprehensive list of missing or moved APIs will be available after the API for  `Polymer.Element`
 is finalized.
 
 ## Not yet implemented
 
-<<<<<<< HEAD
-=======
-
-
->>>>>>> 2aeb556e
 *   Most of `Polymer.dom` is emulated, but some APIs may be missing. Please file issues to determine
     if the missing behavior is an intended breaking change.
 
@@ -651,59 +469,31 @@
 Safari (9+), Chrome, Opera and Firefox.
 
 Polymer 2.0 has been developed alongside and tested with a new suite of v1-spec compatible polyfills
-<<<<<<< HEAD
 for custom elements and shadow DOM. You can test Polymer 2.0 by using the `v1` branch of
 `webcomponentsjs`, which is included as a bower dependency to Polymer 2.x.
 
 There are two main ways to load the polyfills:
-=======
-for custom elements and shadow DOM. You can test Polymer 2.0 by loading the `v1` branch of
-`webcomponents-lite.js`, which is included as a bower dependency to Polymer 2.x and loads all
-necessary polyfills.
-
-Since these polyfills are under active development, we recommend testing Polymer 2.0 in
-Chrome 54 or later (Beta or Canary) for best results.
->>>>>>> 2aeb556e
-
-*   `webcomponents-lite.js` includes all polyfills necessary to run on any of the supported
+
+*   `webcomponents-lite.js` includes all of the polyfills necessary to run on any of the supported
     browsers.
 *   `webcomponents-loader.js` performs a runtime feature-detection and loads just the required
     polyfills.
 
-<<<<<<< HEAD
-
 References:
-
-=======
->>>>>>> 2aeb556e
 *   [v1 branch of webcomponents/webcomponentsjs](https://github.com/webcomponents/webcomponentsjs/tree/v1)
 
 ## ES6 transpilation
 
 Polymer 2.0 and 2.0 class-style elements are written in ES6, and can be run without transpilation in
 current Chrome, Safari 10, Safari Technology Preview, Firefox, and Edge.  Transpilation is required
-<<<<<<< HEAD
 to run in IE11 and Safari 9.
 
-The Polymer CLI and `polymer-build` library support transpiling ES6 to ES5 at build time. In addition,
-the `polymer serve` and `polymer test` commands transpile as runtime when required by the browser.
+The Polymer CLI and `polymer-build` library support transpiling ES6 to ES5 at build time. In
+addition, the `polymer serve` and `polymer test` commands transpile as runtime when required by the
+ browser.
 
 ## Polymer element availability {#elements}
-=======
- to run in IE11 and Safari 9.  We will be releasing tooling for development and production time to
- support this need in the future.
-
-## Polymer element availability {#elements}
-
-The team is in the process of updating the Polymer elements to use the new "hybrid" format
-compatible with both Polymer 1.7+ and 2.0. Many elements repos have `2.0-preview` branches in varying
-degrees of stability. Use at your own risk.
-
-### Behaviors
-
-Legacy elements (and hybrid elements) use Polymer 1.x style behaviors. Class-style elements use
-class-expression mixins instead of Polymer 1.x behaviors.
->>>>>>> 2aeb556e
+
 
 The team is in the process of updating the Polymer elements to use the new "hybrid" format compatible
 with both Polymer 1.7 and 2.0. Many elements repos have `2.0-preview` branches in varying degrees of
@@ -711,10 +501,10 @@
 
 ## Install Polymer 2.0 {#installing}
 
-You can install the Polymer `2.0-preview` branch using bower:
-
-```
-bower install --save Polymer/polymer#2.0-preview
+You can install the Polymer `2.0.0-rc1` branch using bower:
+
+```
+bower install --save Polymer/polymer#2.0.0-rc1
 ```
 
 You can also use bower to install any of the available hybrid elements:
@@ -735,8 +525,13 @@
 
 1.  Create a copy of your project or create a new branch to work in.
 
-1.  Find any Polymer packages in `bower.json` and replace the existing version
-    with  `2.0-preview` branch:
+1.  Find the Polymer packages in `bower.json` and replace the existing version
+    with  `2.0.0.rc1`:
+
+    `"polymer": "Polymer/polymer#2.0-rc1"`
+
+1.  Find any existing Polymer elements in `bower.json` and replace the existing version
+    with the `2.0-preview` branch:
 
     `"polymer": "Polymer/polymer#2.0-preview"`
 
