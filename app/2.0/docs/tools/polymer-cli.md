---
title: Polymer CLI
---

<!-- toc -->

Polymer CLI is the official command line tool for Polymer projects and Web Components. It includes 
a build pipeline, a boilerplate generator for creating elements and apps, a linter, a development
server, and a test runner.

<<<<<<< HEAD
## Install Polymer CLI {#install}

=======
>>>>>>> 6190f188
1.  Make sure you have installed a version of Node.js supported by Polymer. To check the version
    of Node.js that you have installed, run:
    
        node --version
    
    See the [official node version support policy](node-support) for more details.

1.  Update npm.

        npm install npm@latest -g

1.  Ensure that Git is installed.

        git --version

    If it isn't, you can find it on the [Git downloads page](https://git-scm.com/downloads).

1.  Install the latest version of Bower.

        npm install -g bower

1.  Install Polymer CLI.

        npm install -g polymer-cli

    **Bower deprecation warning:** In the output from this command, you may see an npm warning
    about Bower being deprecated. You can safely ignore this warning. See [Bower.io](https://bower.io/blog/)
    for more information.
    {.alert .alert-info}

You're all set. Run `polymer help` to view a list of commands.

## CLI project types {#project-types}

Polymer CLI works with two types of projects:

<<<<<<< HEAD
* Elements projects. In an element project, you expose a single element or group of related 
  elements which you intend to use in other element or app projects, or distribute on a registry 
  like Bower or NPM. Elements are reusable and organized to be used alongside other elements, so 
  components are referenced outside the project.
=======
* Elements projects. In an element project, you expose a single element or
  group of related elements which you intend to use
  in other element or app projects, or
  distribute on a registry like Bower or NPM. Elements are reusable and
  organized to be used alongside other elements, so components are referenced
  outside the project.
* Application projects. In an app project, you build an application, composed
  of Polymer elements, which you intend to deploy as a website. Applications are
  self-contained, organized with components inside the application.

Complete the [Install](#install) section to learn how to install
Polymer CLI and then proceed to the [Build an element](#element) or
[Build an app](#app) section to get started on your first project.

## Create an element project {#element}

This section shows you how to start an element project.

1.  Create a directory for your element project. It's best practice for the name
    of your project directory to match the name of your element.

    <pre><code>mkdir <var>my-el</var> && cd <var>my-el</var></code></pre>

    Where <code><var>my-el</var></code> is the name of the element you're
    creating.

1.  Initialize your element. Polymer CLI asks you a few
    questions as it sets up your element project.

        polymer init

1.  Select `polymer-2-element`.

1.  Enter a name for your element.

    The [custom elements
    specification](https://www.w3.org/TR/2016/WD-custom-elements-20160226/#concepts) requires the
    element name to contain a dash.
    {.alert .alert-info}

1.  Enter a description of the element.

At this point, Polymer CLI generates files and directories for your element,
and installs your project's dependencies.

### Element project layout

After the initialization process Polymer CLI generates the following files and directories.

*   `bower.json`. Configuration file for Bower.
*   `bower_components/`. Project dependencies. See
    [Manage dependencies](#dependencies).
*   `demo/index.html`. Demo of <code><var>my-el</var></code>`.html`.
*   `index.html`. Automatically-generated API reference.
*   <code><var>my-el</var></code>`.html`. Element source code.
*   `test/`<code><var>my-el</var></code>`_test.html`. Unit tests for
    the element.

#### HTML imports and dependency management {#element-imports}

Summary:

When importing Polymer elements via HTML imports, always use the relative URL
<code>../<var>package-name</var>/<var>element-name</var>.html</code> (e.g.
`../polymer/polymer.html` or `../paper-elements/paper-button.html`).

Details:

Suppose that you ran Polymer CLI to generate an element project. Your element is named `my-el`. You
look inside `my-el.html` and see that Polymer has been
imported like so:

    <link rel="import" href="../polymer/polymer.html">

This path doesn't make sense. Relative to `my-el.html`,
Polymer is actually located at `bower_components/polymer/polymer.html`. Whereas
the HTML import above is referencing a location *outside* of your element
project. What's going on?

Bower installs dependencies in a flat dependency tree, like so:

    bower_components/
      polymer/
        polymer.html
      my-el/
        my-el.html
      other-el/
        other-el.html

This works well on the application-level. All elements are siblings, so they can
all reliably import each other using relative paths like
`../polymer/polymer.html`. This is why Polymer CLI uses relative paths
when initializing your element project.

However, one problem with this approach, as stated earlier, is that this
structure does not actually match the layout in your element project. Your
element project is actually laid out like so:

    bower_components/
      polymer/
        polymer.html
    my-el.html

Polymer CLI handles this by remapping paths. When you run `polymer serve`,
all elements in `bower_components` are remapped to appear to be in sibling
directories relative to `my-el`. The current element is served from the
made-up path of <code>/components/<var>bower name</var></code>, where
<code><var>bower name</var></code> is the `name` field from your element
project's `bower.json` file.

## Create an app project {#app}

Polymer CLI supports initializing a project folder with one of
several application templates.  The CLI comes with a `basic` template,
which is the most basic starting point for a Polymer-based application,
as well as others that introduce more complex layout and application patterns.

This chapter teaches you more about `basic` app projects.  See
[Polymer App Toolbox templates](../../toolbox/templates) for more details on
other templates.

### App project architecture {#app-architecture}

Polymer CLI is designed for apps that follow the [app shell
architecture](https://developers.google.com/web/updates/2015/11/app-shell).

There are fundamental concepts of the app shell architecture that you should understand before
creating your app project with Polymer CLI: the entrypoint,
the shell, and fragments. See [App structure](../../toolbox/prpl#app-structure)
from the App Toolbox docs for an in-depth overview of these concepts.

### Set up basic app project {#basic-app}

Follow the steps below to get your `basic` app project set up.

1.  Create a directory for your app project.

    <pre><code>mkdir <var>app</var>
    cd <var>app</var></code></pre>

    Where <code><var>app</var></code> is the name of your project directory.

1.  Initialize your app. Polymer CLI asks you a few questions
    as it sets up your app.

        polymer init

1.  Select `polymer-2-application`.

1.  Enter a name for your app. Defaults to the name of the current directory.

1.  Enter a name for the main element in your project. The main element is the
    top-most, application-level element of your app. Defaults to the name of
    the current directory, followed by `-app`.

    The code samples throughout this doc use the example app element name
    <code><var>my-app</var></code>. When creating your app you'll want to
    replace any instance of <code><var>my-app</var></code> with the name of
    your main element.
    {.alert .alert-info}

1.  Enter a description for your app.

At this point, Polymer CLI generates files and directories for your app,
and installs your project's dependencies.

### App project layout

After the initialization process Polymer CLI generates the following files and directories.

*   `bower.json`. Configuration file for Bower.
*   `bower_components/`. Project dependencies. See
    [Manage dependencies](#dependencies).
*   `index.html`. Entrypoint page of the app.
*   `src/`<code><var>my-app</var></code>/<code><var>my-app</var></code>`.html`.
    Source code for main element.
*    `test/`<code><var>my-app</var></code>/<code><var>my-app</var></code>`_test.html`. Tests for
main element.

#### Add elements

You may want to compose your main element out of smaller, application-specific
elements. These app-specific elements should be defined in the `src` directory, at the same level
as <code><var>my-app</var></code>.

    app/
      src/
        my-app/
        my-el/

Currently there is no Polymer CLI command to generate application-specific elements. You should do
it by hand and should not create an [element project](#element) within your app project.

## Commands {#commands}

This section explains various useful Polymer CLI commands that you'll want to incorporate into your
development workflow while you build your element or app project.

The commands are intended for both element and app projects unless otherwise
noted.

* [`polymer install`](#install)
* [`polymer test`](#tests)
* [`polymer serve`](#serve)
* [`polymer lint`](#lint)
* [`polymer build` (for app projects only)](#build)

### `polymer install` {#install}

Installs Bower dependencies. Running `polymer install` is equivalent to running `bower install`.

The `--variants` flag allows you to install dependency variants. See the documentation on [managing 
dependencies for hybrid 
elements](/{{{polymer_version_dir}}}/docs/devguide/hybrid-elements#dependency-variants) for more 
information.

The `--offline` flag tells the install command not to hit the network to retrieve components. If 
components are not cached, the install will fail.

### `polymer test` {#tests}

Runs tests.

If you want to run tests on your element or app project, `cd` to the base directory of your project
and run:

    polymer test

Polymer CLI automatically runs all of the tests that it finds in the `test` directory. You'll see
the results of the tests in your CLI.

If you create your own tests, they should also go in the `test` directory.

The underlying library that powers `polymer test` is called `web-component-tester` (`wct`). Learn
more about creating unit tests with `wct`
in [Test your elements](tests).

### `polymer serve` {#serve}

Runs a local web server.

If you want to view a live demo of your element or app, run the local web server:

    polymer serve

To view the demo, point your browser to one of the following URLs.

Element project demo:

<pre><code>http://localhost:8080/components/<var>my-el</var>/demo/</code></pre>

Element project API reference:

<pre><code>localhost:8080/components/<var>my-el</var>/</code></pre>

App project demo:

    http://localhost:8080

#### Server options {#server-options}

This section shows examples of using various `polymer serve` options.

Serve from port 3000:

    polymer serve --port 3000

If you have configured a custom hostname on your machine, Polymer CLI can serve it with the
`--hostname` argument (for example, app project demo is available at `http://test:8080`):

    polymer serve --hostname test

Open up a page other than the default `index.html` in a specific browser
(Apple Safari, in this case):

    polymer serve --open app.html --browser Safari

### `polymer lint` {#lint}

Analyze your project for syntax errors, missing imports, bad databinding expressions and more. 
`polymer lint` helps with identifying issues across your HTML, JS, and CSS based on an in-depth 
analysis of web components in source code. It does not reinvent the wheel though, it focuses on 
issues specific to web components and Polymer, so it is a good adjunct to other tools like 
[`eslint`](http://eslint.org/) and [`htmlhint`](http://htmlhint.com/).

Use it like so:

    polymer lint --rules=polymer-2

This will lint all of the code in your project with the `polymer-2` ruleset, which is appropriate 
for projects using Polymer 2.0. If your code is hybrid and should work with either Polymer 1.x or 
2.x then `polymer-2-hybrid` is a better choice, as it will warn you about use of features that do 
not exist in Polymer 2.x.

You can pass flags to the linter like `--rules` but even better is to put the configuration in 
`polymer.json` so that all you need to do is run `polymer lint`. Putting your configuration in 
`polymer.json` also means that other tools, like IDE plugins can use the same lint configuration.

Here's what that looks like:

```json
{
  "lint": {
      "rules": ["polymer-2"],
      "ignoreWarnings": []
  }
}
```

- `rules`: An array of lint rules and rule collections to run on your project. For most projects, 
one of  `polymer-2`, `polymer-2-hybrid`, or `polymer-1` is all that's needed here.
- `ignoreWarnings`: An array of warning codes to ignore.

#### Warning Codes:

The output of `polymer lint` looks like this:

```
            <iron-collapse>
            ~~~~~~~~~~~~~~~

index.html(83,12) warning [undefined-elements] - The element iron-collapse is not defined
```

This means that on line 83 of `index.html` there's an `<iron-collapse>` tag, but the linter can't 
find the definition of the `iron-collapse` custom element. This probably means that there's a 
missing HTML import in `index.html`. To ignore this warning, add `undefined-elements` to the 
`ignoreWarnings` array in `polymer.json`.


### `polymer build` {#build}

*This command is for app projects only.*

Generates a production-ready build of your app. This process includes minifying the HTML, CSS, and
JS of the application dependencies, and generating a service worker to pre-cache dependencies.

Polymer CLI's build process is designed for apps that follow the [app shell
architecture](https://developers.google.com/web/updates/2015/11/app-shell). To make sure your app
builds properly, create a `polymer.json` file at the top-level of your project and store your
build configurations there.

[See the polymer.json specification for more information](polymer-json).

You can also pass equivalent values via the following command-line flags. This can be useful for
building simple projects on your machine but you will need to include the flag every time you run
the command. For most projects a `polymer.json` configuration file will be easier to work with and
share across your team.

* [`--add-service-worker`](#service-workers)
* [`--bundle`](#bundles)
* [`--css-minify`](#css-minify)
* [`--entrypoint`](#entrypoint)
* [`--html-minify`](#html-minify)
* [`--insert-prefetch-links`](#prefetch)
* [`--js-compile`](#js-compile)
* [`--js-minify`](#js-minify)
* [`--shell`](#shell)
* [`--fragment`](#fragment)

A set of presets have been provided to cover common configurations - see the section below 
on [build presets](#presets).

#### `--add-service-worker` {#service-workers}

Generate a service worker for your application to cache all files and assets on the client.

Polymer CLI will generate a service worker for your build using the
[sw-precache](https://github.com/GoogleChrome/sw-precache) library. To customize your service
worker, create a `sw-precache-config.js` file in your project directory that exports your
configuration. See the [sw-precache README](https://github.com/GoogleChrome/sw-precache) for a list
of all supported options.

Note that the sw-precache library uses a cache-first strategy for maximum speed and makes some
other assumptions about how your service worker should behave. Read the
["Considerations"](https://github.com/GoogleChrome/sw-precache#considerations) section of the
sw-precache README to make sure that this is suitable for your application.

#### `--bundle` {#bundles}

By default, fragments are unbundled. This is optimal for HTTP/2-compatible servers and clients.

If the `--bundle` flag is supplied, all fragments are bundled together to reduce the number of file
requests. This is optimal for sending to clients or serving from servers that are not HTTP/2
compatible.

#### `--css-minify` {#css-minify}

Minify inlined and external CSS.

#### `--entrypoint` {#entrypoint}

A filename. This is the main entrypoint into your application for all routes. Often times this is
your `index.html` file. This file should import the app shell file specified in the
[`shell`](#shell) option. It should be minimal since it's loaded and cached for each route.

#### `--html-minify` {#html-minify}

Minify HTMl by removing comments and whitespace.

#### `--insert-prefetch-links` {#prefetch}
Insert prefetch link elements into your fragments so that all dependencies are prefetched
immediately. Add dependency prefetching by inserting `<link rel="prefetch">` tags into entrypoint
and `<link rel="import">` tags into fragments and shell for all dependencies.

#### `--js-compile` {#js-compile}

Use babel to compile all ES6 JS down to ES5 for older browsers.

#### `--js-minify` {#js-minify}

Minify inlined and external JavaScript.

#### `--shell` {#shell}

The app shell file containing common code for the app.

#### `--fragment` {#fragment}

This flag supports dynamic dependencies. It is an array of any HTML filenames that are not
statically linked from the app shell (that is, imports loaded on demand by `importHref`).

If a fragment has static dependencies, provided the fragment is defined in this property, the
Polymer build analyzer will find them. You only need to list the file imported by importHref.

In a Polymer app, the files listed in the fragments flag usually contain one or more element
definitions that may or may not be required during the user’s interaction with the app, and can
thus be lazily loaded.

#### Build presets {#presets}

```bash
polymer build --preset preset-name
```

**Build presets** provide an easy way to create common build configurations. When you provide a 
valid preset for your build, it will use the flags in that preset. We currently support 3 different 
presets:

- **es5-bundled:**
  --js-minify --js-compile --css-minify --bundled --add-service-worker --add-push-manifest 
--insert-prefetch-links

- **es6-bundled:**
  --js-minify --css-minify --html-minify --bundled --add-service-worker --add-push-manifest 
--insert-prefetch-links
>>>>>>> 6190f188
  
  See the guide to [creating an element project with the Polymer CLI](create-element-polymer-cli)
  for more information.

* Application projects. In an app project, you build an application, composed of Polymer elements, 
  which you intend to deploy as a website. Applications are self-contained, organized with 
  components inside the application.
  
  See the guide to [creating an application project with the Polymer CLI](create-app-polymer-cli)
  for more information.

## Commands

See the documentation on [Polymer CLI commands](polymer-cli-commands) for a list of commands and
how to use them.<|MERGE_RESOLUTION|>--- conflicted
+++ resolved
@@ -8,11 +8,8 @@
 a build pipeline, a boilerplate generator for creating elements and apps, a linter, a development
 server, and a test runner.
 
-<<<<<<< HEAD
 ## Install Polymer CLI {#install}
 
-=======
->>>>>>> 6190f188
 1.  Make sure you have installed a version of Node.js supported by Polymer. To check the version
     of Node.js that you have installed, run:
     
@@ -49,459 +46,10 @@
 
 Polymer CLI works with two types of projects:
 
-<<<<<<< HEAD
 * Elements projects. In an element project, you expose a single element or group of related 
   elements which you intend to use in other element or app projects, or distribute on a registry 
   like Bower or NPM. Elements are reusable and organized to be used alongside other elements, so 
   components are referenced outside the project.
-=======
-* Elements projects. In an element project, you expose a single element or
-  group of related elements which you intend to use
-  in other element or app projects, or
-  distribute on a registry like Bower or NPM. Elements are reusable and
-  organized to be used alongside other elements, so components are referenced
-  outside the project.
-* Application projects. In an app project, you build an application, composed
-  of Polymer elements, which you intend to deploy as a website. Applications are
-  self-contained, organized with components inside the application.
-
-Complete the [Install](#install) section to learn how to install
-Polymer CLI and then proceed to the [Build an element](#element) or
-[Build an app](#app) section to get started on your first project.
-
-## Create an element project {#element}
-
-This section shows you how to start an element project.
-
-1.  Create a directory for your element project. It's best practice for the name
-    of your project directory to match the name of your element.
-
-    <pre><code>mkdir <var>my-el</var> && cd <var>my-el</var></code></pre>
-
-    Where <code><var>my-el</var></code> is the name of the element you're
-    creating.
-
-1.  Initialize your element. Polymer CLI asks you a few
-    questions as it sets up your element project.
-
-        polymer init
-
-1.  Select `polymer-2-element`.
-
-1.  Enter a name for your element.
-
-    The [custom elements
-    specification](https://www.w3.org/TR/2016/WD-custom-elements-20160226/#concepts) requires the
-    element name to contain a dash.
-    {.alert .alert-info}
-
-1.  Enter a description of the element.
-
-At this point, Polymer CLI generates files and directories for your element,
-and installs your project's dependencies.
-
-### Element project layout
-
-After the initialization process Polymer CLI generates the following files and directories.
-
-*   `bower.json`. Configuration file for Bower.
-*   `bower_components/`. Project dependencies. See
-    [Manage dependencies](#dependencies).
-*   `demo/index.html`. Demo of <code><var>my-el</var></code>`.html`.
-*   `index.html`. Automatically-generated API reference.
-*   <code><var>my-el</var></code>`.html`. Element source code.
-*   `test/`<code><var>my-el</var></code>`_test.html`. Unit tests for
-    the element.
-
-#### HTML imports and dependency management {#element-imports}
-
-Summary:
-
-When importing Polymer elements via HTML imports, always use the relative URL
-<code>../<var>package-name</var>/<var>element-name</var>.html</code> (e.g.
-`../polymer/polymer.html` or `../paper-elements/paper-button.html`).
-
-Details:
-
-Suppose that you ran Polymer CLI to generate an element project. Your element is named `my-el`. You
-look inside `my-el.html` and see that Polymer has been
-imported like so:
-
-    <link rel="import" href="../polymer/polymer.html">
-
-This path doesn't make sense. Relative to `my-el.html`,
-Polymer is actually located at `bower_components/polymer/polymer.html`. Whereas
-the HTML import above is referencing a location *outside* of your element
-project. What's going on?
-
-Bower installs dependencies in a flat dependency tree, like so:
-
-    bower_components/
-      polymer/
-        polymer.html
-      my-el/
-        my-el.html
-      other-el/
-        other-el.html
-
-This works well on the application-level. All elements are siblings, so they can
-all reliably import each other using relative paths like
-`../polymer/polymer.html`. This is why Polymer CLI uses relative paths
-when initializing your element project.
-
-However, one problem with this approach, as stated earlier, is that this
-structure does not actually match the layout in your element project. Your
-element project is actually laid out like so:
-
-    bower_components/
-      polymer/
-        polymer.html
-    my-el.html
-
-Polymer CLI handles this by remapping paths. When you run `polymer serve`,
-all elements in `bower_components` are remapped to appear to be in sibling
-directories relative to `my-el`. The current element is served from the
-made-up path of <code>/components/<var>bower name</var></code>, where
-<code><var>bower name</var></code> is the `name` field from your element
-project's `bower.json` file.
-
-## Create an app project {#app}
-
-Polymer CLI supports initializing a project folder with one of
-several application templates.  The CLI comes with a `basic` template,
-which is the most basic starting point for a Polymer-based application,
-as well as others that introduce more complex layout and application patterns.
-
-This chapter teaches you more about `basic` app projects.  See
-[Polymer App Toolbox templates](../../toolbox/templates) for more details on
-other templates.
-
-### App project architecture {#app-architecture}
-
-Polymer CLI is designed for apps that follow the [app shell
-architecture](https://developers.google.com/web/updates/2015/11/app-shell).
-
-There are fundamental concepts of the app shell architecture that you should understand before
-creating your app project with Polymer CLI: the entrypoint,
-the shell, and fragments. See [App structure](../../toolbox/prpl#app-structure)
-from the App Toolbox docs for an in-depth overview of these concepts.
-
-### Set up basic app project {#basic-app}
-
-Follow the steps below to get your `basic` app project set up.
-
-1.  Create a directory for your app project.
-
-    <pre><code>mkdir <var>app</var>
-    cd <var>app</var></code></pre>
-
-    Where <code><var>app</var></code> is the name of your project directory.
-
-1.  Initialize your app. Polymer CLI asks you a few questions
-    as it sets up your app.
-
-        polymer init
-
-1.  Select `polymer-2-application`.
-
-1.  Enter a name for your app. Defaults to the name of the current directory.
-
-1.  Enter a name for the main element in your project. The main element is the
-    top-most, application-level element of your app. Defaults to the name of
-    the current directory, followed by `-app`.
-
-    The code samples throughout this doc use the example app element name
-    <code><var>my-app</var></code>. When creating your app you'll want to
-    replace any instance of <code><var>my-app</var></code> with the name of
-    your main element.
-    {.alert .alert-info}
-
-1.  Enter a description for your app.
-
-At this point, Polymer CLI generates files and directories for your app,
-and installs your project's dependencies.
-
-### App project layout
-
-After the initialization process Polymer CLI generates the following files and directories.
-
-*   `bower.json`. Configuration file for Bower.
-*   `bower_components/`. Project dependencies. See
-    [Manage dependencies](#dependencies).
-*   `index.html`. Entrypoint page of the app.
-*   `src/`<code><var>my-app</var></code>/<code><var>my-app</var></code>`.html`.
-    Source code for main element.
-*    `test/`<code><var>my-app</var></code>/<code><var>my-app</var></code>`_test.html`. Tests for
-main element.
-
-#### Add elements
-
-You may want to compose your main element out of smaller, application-specific
-elements. These app-specific elements should be defined in the `src` directory, at the same level
-as <code><var>my-app</var></code>.
-
-    app/
-      src/
-        my-app/
-        my-el/
-
-Currently there is no Polymer CLI command to generate application-specific elements. You should do
-it by hand and should not create an [element project](#element) within your app project.
-
-## Commands {#commands}
-
-This section explains various useful Polymer CLI commands that you'll want to incorporate into your
-development workflow while you build your element or app project.
-
-The commands are intended for both element and app projects unless otherwise
-noted.
-
-* [`polymer install`](#install)
-* [`polymer test`](#tests)
-* [`polymer serve`](#serve)
-* [`polymer lint`](#lint)
-* [`polymer build` (for app projects only)](#build)
-
-### `polymer install` {#install}
-
-Installs Bower dependencies. Running `polymer install` is equivalent to running `bower install`.
-
-The `--variants` flag allows you to install dependency variants. See the documentation on [managing 
-dependencies for hybrid 
-elements](/{{{polymer_version_dir}}}/docs/devguide/hybrid-elements#dependency-variants) for more 
-information.
-
-The `--offline` flag tells the install command not to hit the network to retrieve components. If 
-components are not cached, the install will fail.
-
-### `polymer test` {#tests}
-
-Runs tests.
-
-If you want to run tests on your element or app project, `cd` to the base directory of your project
-and run:
-
-    polymer test
-
-Polymer CLI automatically runs all of the tests that it finds in the `test` directory. You'll see
-the results of the tests in your CLI.
-
-If you create your own tests, they should also go in the `test` directory.
-
-The underlying library that powers `polymer test` is called `web-component-tester` (`wct`). Learn
-more about creating unit tests with `wct`
-in [Test your elements](tests).
-
-### `polymer serve` {#serve}
-
-Runs a local web server.
-
-If you want to view a live demo of your element or app, run the local web server:
-
-    polymer serve
-
-To view the demo, point your browser to one of the following URLs.
-
-Element project demo:
-
-<pre><code>http://localhost:8080/components/<var>my-el</var>/demo/</code></pre>
-
-Element project API reference:
-
-<pre><code>localhost:8080/components/<var>my-el</var>/</code></pre>
-
-App project demo:
-
-    http://localhost:8080
-
-#### Server options {#server-options}
-
-This section shows examples of using various `polymer serve` options.
-
-Serve from port 3000:
-
-    polymer serve --port 3000
-
-If you have configured a custom hostname on your machine, Polymer CLI can serve it with the
-`--hostname` argument (for example, app project demo is available at `http://test:8080`):
-
-    polymer serve --hostname test
-
-Open up a page other than the default `index.html` in a specific browser
-(Apple Safari, in this case):
-
-    polymer serve --open app.html --browser Safari
-
-### `polymer lint` {#lint}
-
-Analyze your project for syntax errors, missing imports, bad databinding expressions and more. 
-`polymer lint` helps with identifying issues across your HTML, JS, and CSS based on an in-depth 
-analysis of web components in source code. It does not reinvent the wheel though, it focuses on 
-issues specific to web components and Polymer, so it is a good adjunct to other tools like 
-[`eslint`](http://eslint.org/) and [`htmlhint`](http://htmlhint.com/).
-
-Use it like so:
-
-    polymer lint --rules=polymer-2
-
-This will lint all of the code in your project with the `polymer-2` ruleset, which is appropriate 
-for projects using Polymer 2.0. If your code is hybrid and should work with either Polymer 1.x or 
-2.x then `polymer-2-hybrid` is a better choice, as it will warn you about use of features that do 
-not exist in Polymer 2.x.
-
-You can pass flags to the linter like `--rules` but even better is to put the configuration in 
-`polymer.json` so that all you need to do is run `polymer lint`. Putting your configuration in 
-`polymer.json` also means that other tools, like IDE plugins can use the same lint configuration.
-
-Here's what that looks like:
-
-```json
-{
-  "lint": {
-      "rules": ["polymer-2"],
-      "ignoreWarnings": []
-  }
-}
-```
-
-- `rules`: An array of lint rules and rule collections to run on your project. For most projects, 
-one of  `polymer-2`, `polymer-2-hybrid`, or `polymer-1` is all that's needed here.
-- `ignoreWarnings`: An array of warning codes to ignore.
-
-#### Warning Codes:
-
-The output of `polymer lint` looks like this:
-
-```
-            <iron-collapse>
-            ~~~~~~~~~~~~~~~
-
-index.html(83,12) warning [undefined-elements] - The element iron-collapse is not defined
-```
-
-This means that on line 83 of `index.html` there's an `<iron-collapse>` tag, but the linter can't 
-find the definition of the `iron-collapse` custom element. This probably means that there's a 
-missing HTML import in `index.html`. To ignore this warning, add `undefined-elements` to the 
-`ignoreWarnings` array in `polymer.json`.
-
-
-### `polymer build` {#build}
-
-*This command is for app projects only.*
-
-Generates a production-ready build of your app. This process includes minifying the HTML, CSS, and
-JS of the application dependencies, and generating a service worker to pre-cache dependencies.
-
-Polymer CLI's build process is designed for apps that follow the [app shell
-architecture](https://developers.google.com/web/updates/2015/11/app-shell). To make sure your app
-builds properly, create a `polymer.json` file at the top-level of your project and store your
-build configurations there.
-
-[See the polymer.json specification for more information](polymer-json).
-
-You can also pass equivalent values via the following command-line flags. This can be useful for
-building simple projects on your machine but you will need to include the flag every time you run
-the command. For most projects a `polymer.json` configuration file will be easier to work with and
-share across your team.
-
-* [`--add-service-worker`](#service-workers)
-* [`--bundle`](#bundles)
-* [`--css-minify`](#css-minify)
-* [`--entrypoint`](#entrypoint)
-* [`--html-minify`](#html-minify)
-* [`--insert-prefetch-links`](#prefetch)
-* [`--js-compile`](#js-compile)
-* [`--js-minify`](#js-minify)
-* [`--shell`](#shell)
-* [`--fragment`](#fragment)
-
-A set of presets have been provided to cover common configurations - see the section below 
-on [build presets](#presets).
-
-#### `--add-service-worker` {#service-workers}
-
-Generate a service worker for your application to cache all files and assets on the client.
-
-Polymer CLI will generate a service worker for your build using the
-[sw-precache](https://github.com/GoogleChrome/sw-precache) library. To customize your service
-worker, create a `sw-precache-config.js` file in your project directory that exports your
-configuration. See the [sw-precache README](https://github.com/GoogleChrome/sw-precache) for a list
-of all supported options.
-
-Note that the sw-precache library uses a cache-first strategy for maximum speed and makes some
-other assumptions about how your service worker should behave. Read the
-["Considerations"](https://github.com/GoogleChrome/sw-precache#considerations) section of the
-sw-precache README to make sure that this is suitable for your application.
-
-#### `--bundle` {#bundles}
-
-By default, fragments are unbundled. This is optimal for HTTP/2-compatible servers and clients.
-
-If the `--bundle` flag is supplied, all fragments are bundled together to reduce the number of file
-requests. This is optimal for sending to clients or serving from servers that are not HTTP/2
-compatible.
-
-#### `--css-minify` {#css-minify}
-
-Minify inlined and external CSS.
-
-#### `--entrypoint` {#entrypoint}
-
-A filename. This is the main entrypoint into your application for all routes. Often times this is
-your `index.html` file. This file should import the app shell file specified in the
-[`shell`](#shell) option. It should be minimal since it's loaded and cached for each route.
-
-#### `--html-minify` {#html-minify}
-
-Minify HTMl by removing comments and whitespace.
-
-#### `--insert-prefetch-links` {#prefetch}
-Insert prefetch link elements into your fragments so that all dependencies are prefetched
-immediately. Add dependency prefetching by inserting `<link rel="prefetch">` tags into entrypoint
-and `<link rel="import">` tags into fragments and shell for all dependencies.
-
-#### `--js-compile` {#js-compile}
-
-Use babel to compile all ES6 JS down to ES5 for older browsers.
-
-#### `--js-minify` {#js-minify}
-
-Minify inlined and external JavaScript.
-
-#### `--shell` {#shell}
-
-The app shell file containing common code for the app.
-
-#### `--fragment` {#fragment}
-
-This flag supports dynamic dependencies. It is an array of any HTML filenames that are not
-statically linked from the app shell (that is, imports loaded on demand by `importHref`).
-
-If a fragment has static dependencies, provided the fragment is defined in this property, the
-Polymer build analyzer will find them. You only need to list the file imported by importHref.
-
-In a Polymer app, the files listed in the fragments flag usually contain one or more element
-definitions that may or may not be required during the user’s interaction with the app, and can
-thus be lazily loaded.
-
-#### Build presets {#presets}
-
-```bash
-polymer build --preset preset-name
-```
-
-**Build presets** provide an easy way to create common build configurations. When you provide a 
-valid preset for your build, it will use the flags in that preset. We currently support 3 different 
-presets:
-
-- **es5-bundled:**
-  --js-minify --js-compile --css-minify --bundled --add-service-worker --add-push-manifest 
---insert-prefetch-links
-
-- **es6-bundled:**
-  --js-minify --css-minify --html-minify --bundled --add-service-worker --add-push-manifest 
---insert-prefetch-links
->>>>>>> 6190f188
   
   See the guide to [creating an element project with the Polymer CLI](create-element-polymer-cli)
   for more information.
