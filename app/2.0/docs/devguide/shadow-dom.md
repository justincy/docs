---
title: Shadow DOM concepts
---

<!-- toc -->

Shadow DOM is a new DOM feature that helps you build components. You can think of shadow DOM as a
**scoped subtree** inside your element.

**Read more on Web Fundamentals**. This document gives an overview of shadow DOM as it relates to
Polymer. For a more comprehensive overview of Shadow DOM, see
[Shadow DOM v1: self-contained web components](https://developers.google.com/web/fundamentals/primers/shadowdom/?hl=en)
on Web Fundamentals.
{.alert .alert-info}

Consider an header component that includes a page title and a  menu button: The DOM tree for this
element might look like this:


```html
<my-header>
  <header>
    <h1>
    <button>
```


Shadow DOM lets you place the children in a scoped subtree, so document-level CSS can't restyle the
button by accident, for example. This subtree is called a shadow tree.


```
<my-header>
  #shadow-root
    <header>
      <h1>
      <button>
```


The *shadow root* is the top of the shadow tree. The element that the tree is attached to
(`<my-header>`) is called the *shadow host*.  The host has a property called `shadowRoot` that
refers to the shadow root. The shadow root has a `host` property that identifies its host element.

The shadow tree is separate from the element's `children`. You can think of this shadow tree as part
of the component's **implementation**, which outside elements don't need to know about. The
element's children are part of its public interface.

You can add a shadow tree to an element imperatively by calling `attachShadow`:


```js
var div = document.createElement('div');
var shadowRoot = div.attachShadow({mode: 'open'});
shadowRoot.innerHTML = '<h1>Hello Shadow DOM</h1>';
```


Polymer provides a declarative mechanism for adding a shadow tree using a [DOM template](dom-template).
When you provide a DOM template for an element, Polymer attaches a shadow root for each instance of
the element and copies the template contents into the shadow tree.


```html
<dom-module id="my-header">
  <template>
    <style>...</style>
    <header>
      <h1>I'm a header</h1>
      <button>Menu</button>
    </header>
  </template>
</dom-module>
```


Note that the template includes a `<style>` element. CSS placed in the shadow tree is scoped to the
shadow tree, and won't leak out to other parts of your DOM.

## Shadow DOM and composition

By default, if an element has shadow DOM, **the shadow tree is rendered instead of the element's
children.** To allow children to render, you can add a `<slot>` element to your shadow tree. Think
of the <slot> aa a placeholder showing where child nodes will render. Consider the following shadow tree for `<my-header>`:


```html
<header>
  <h1><slot></slot></h1>
  <button>Menu</button>
</header>
```


The user can add children like this:


```
<my-header>Shadow DOM</my-header>
```


The header renders as if the <slot> element was replaced by the children:


```
<my-header>
  <header>
    <h1>Shadow DOM</h1>
    <button>Menu</button>
  </header>
</my-header>
```


The element's actual descendant tree is sometime called its light DOM, in contrast to its shadow DOM
tree.

The process of turning the light DOM and shadow DOM trees into a single tree for rendering is called
*flattening* the tree. While the `<slot>` elements don't *render*, they are included in the
flattened tree, so they can take part in event bubbling, for example.

You can control where a child should be distributed into the flattened tree using *named slots*.


```html
<h2><slot name="title"></slot></h2>
<div><slot></slot></div>
```


.A named slot only accepts top-level children that have a matching `slot` attribute:


```html
<span slot="title">A heading</span>
```


A slot with no `name` attribute acts as the default slot for any children that don't have a `slot`
attribute. If a child's `slot` attribute doesn't match any named slot element in the shadow tree,
that child doesn't appear at all.

For example, consider an `example-card` element with the following shadow tree:


```html
<h2><slot name="title"></slot></h2>
<div><slot></slot></div>
```


If the example card is used like this:


```html
<example-card>
  <span slot="title">Card Title</span>
  <div>
    Some text for the body of the card.
  </div>
  <span slot="footer">This footer doesn't show up.</span>
</example-card>
```


The first span is assigned into the `title` slot. The div, which has no `slot` attribute, is
assigned to the default slot. The final span, which has a slot name that doesn't appear in the
shadow tree, doesn't show up in the flattened tree, and doesn't render.

Note that only top-level children can match a slot. Consider the following example:


```
<example-card>
  <div>
   <span slot="title">Am I a title?</span>
  </div>
  <div>
    Some body text.
  </div>
</example-card>
```




The `<example-card>` has two top-level children, both `<div>` elements. Both are assigned to the
default slot. The `slot` attribute on the span has no effect on the distribution, because the span
isn't a top-level child.

### Fallback content

A slot can contain *fallback content* that's displayed when no nodes are assigned to the slot. For
example:


```
<fancy-note>
  #shadow-root
    <slot id="icon">
      <img src="note.png">
    </slot>
    <slot></slot>
</fancy-note>
```


The user can supply their own icon for the <fancy-note> element like this:

```html
<!-- shows note with warning icon -->

<fancy-note>

  <img slot="icon" src="warning.png">

  Do not operate heavy equipment while coding.

</fancy-note>
```

If the user omits the icon, the fallback content supplies a default icon:

```html
<!-- shows note with default icon -->

<fancy-note>

  Please code responsibly.

</fancy-note>
```

### Multi-level distribution

A slot element may also be assigned to a slot. For example, consider two levels of shadow trees.


```
<parent-element>
  #shadow-root
    <child-element>
      <!-- parent-element renders its light DOM children inside
           child-element -->
      <slot id="parent-slot">

<child-element>
  #shadow-root
    <div>
      <!-- child-element renders its light DOM children inside this div -->
      <slot id="child-slot">
```


Given markup like this:


```html
<parent-element>
  <span>I'm light DOM</span>
</parent-element>
```


The flattened tree looks like this:


```
<parent-element>
  <child-element>
    <div>
      <slot id="child-slot">
        <slot id="parent-slot>
          <span>I'm in light DOM</span>
```


The ordering may be a little confusing at first. At each level, the light DOM children are
*assigned* to a slot in the host's shadow DOM. The span "I'm in light DOM" is *assigned* to to the
slot `#parent-slot` in `<parent-element>`'s shadow DOM. The `#parent-slot` is then *assigned* to
`#child-slot` in `<child-element>`'s shadow DOM.

The slot elements don't render, so the rendered tree is much simpler:


```html
<parent-element>
  <child-element>
    <div>
      <span>I'm in light DOM</span>
```


In spec language, a slot's *distributed nodes* are the assigned nodes, with any slots replaced by
their assigned nodes or fallback content. So in the example above, `#child-slot` has one
distributed node, the span. You can think of the distributed nodes as the *list of nodes that take
the place of the slot in the rendered tree*.

### Slot APIs

Shadow DOM provides a few new APIs for checking distribution:


*   `HTMLElement.assignedSlot` property gives the assigned slot for an element, or `null` if the
    element isn't assigned to a slot.
*   `HTMLSlotElement.assignedNodes` method returns the list of nodes associated with a given slot.
    When called with the `{flatten: true}` option, returns the *distributed nodes* for a slot.
*   HTMLSlotElement.slotchange event is fired when a slot's distributed nodes change.

For more details, see [Working with slots in JS](https://developers.google.com/web/fundamentals/primers/shadowdom/?hl=en#workwithslots) on Web Fundamentals.


### Observe added and removed children {#observe-nodes}

The `Polymer.FlattenedNodesObserver` class provides utilities to track an element's _flattened tree_.
That is, a list of the node's child nodes, with any `<slot>` elements replaced by their distributed
nodes.

`Polymer.FlattenedNodesObserver.getFlattenedNodes(node)` returns a list of flattened nodes for
the specified node.

Use the `Polymer.FlattenedNodesObserver` class to track when the flattened node list changes.

```js
this._observer = new Polymer.FlattenedNodesObserver(this.$.slot, (info) => {
  this._processNewNodes(info.addedNodes);
  this._processRemovedNodes(info.removedNodes);
});
```

You pass the `FlattenedNodesObserver` a callback to be invoked when nodes are added or
removed. The callback takes a single Object argument, with `addedNodes` and
`removedNodes` arrays.

The method returns a handle that can be used to stop observation:

```js
this._observer.disconnect();
```

A few notes on `FlattenedNodesObserver`:


*   The callback argument lists added and removed nodes, not just elements.
    If you're only interested in elements, you can filter the node list:

    ```js
    info.addedNodes.filter(function(node) {
      return (node.nodeType === Node.ELEMENT_NODE)
    });
    ```

*   The observer handle also provides a `flush` method, that can be used for unit testing.


## Event retargeting

To preserve the encapsulation of the shadow tree, some events are stopped at the shadow DOM boundary.

Other bubbling events are *retargeted* as they bubble up the tree. Retargeting adjusts the event's
target so that  it represents an element in the same scope as the listening element.

For example, given a tree like this:


```html
<example-card>
  #shadow-root
    <div>
      <fancy-button>
        #shadow-root
          <img>
```

If the user clicks on the image element the click event bubbles up the tree:


*   A listener on the image element itself receives the `<img>` as the target.
*   A listener on the `<fancy-button>` receives the `<fancy-button>` as the target, because the
    original target is inside its shadow root.
*   A listener on the `<div>` in `<example-card>`'s shadow DOM also receives `<fancy-button>` as the
    target, since they are in the same shadow DOM tree.
*   A listener on the `<example-card>` receives the <example-card> itself as the target.

<<<<<<< HEAD
For more information on events in shadow trees, see [The Shadow DOM event model](https://developers.google.com/web/fundamentals/getting-started/primers/shadowdom#events)
in the Web Fundamentals article on shadow DOM.
=======
The event provides a `composedPath` method that returns an array of nodes that the event will pass
through. In this case, the array would include:

*   The `<img>` element itself.
*   The shadow root of `<fancy-button>`.
*   The `<div>` element.
*   The shadow root of `<example-card>`.
*   Any ancestors of `<example-card>` (for example, `<body>`, `<html>`, `document` and `Window`).

By default, custom events **don't** propagate though shadow DOM boundaries. To allow a custom event
to travel through a shadow DOM boundary and be retargeted, you need to create it with the `composed`
flag set to `true`:

```js
var event = new CustomEvent('my-event', {bubbles: true, composed: true});
```

For more information on events in shadow trees, see [The Shadow DOM event model](https://developers.google.com/web/fundamentals/getting-started/primers/shadowdom#events) in the Web Fundamentals article on shadow DOM.
>>>>>>> 2aeb556e

## Shadow DOM styling

Styles inside a shadow tree are *scoped* to the shadow tree, and don't affect elements outside the
shadow tree. Styles outside the shadow tree also don't match selectors inside the shadow tree.
However, inheritable style properties like `color` still inherit down from host to shadow tree.

```
<style>

  body { color: white; }

  .test { background-color: red; }

</style>

<styled-element>
  #shadow-root
    <style>
      div { background-color: blue; }
    </style>
    <div class="test">Test</div>
```


In this example, the `<div>` has a blue background, even though the `div` selector is less specific
than the `.test` selector in the main document. That's because the main document selector doesn't
match the `<div>` in the shadow DOM at all. On the other hand, the white text color set on the
document body inherits down to `<styled-element>` and into its shadow root.

There is one case where a style rule inside a shadow tree matches an element outside the shadow tree.
You can define styles for the *host element*, using the `:host` pseudoclass or the `:host()`
functional pseudoclass.


```
#shadow-root
  <style>
    /* custom elements default to display: inline */
    :host {
      display: block;
    }
    /* set a special background when the host element
       has the .warning class */
    :host(.warning) {
      background-color: red;
    }
  </style>
```


You can also style light DOM children that are assigned to slots using the `::slotted()` p
seudoelement. For example, `::slotted(img)` selects any image tags that are assigned to slots in the
shadow tree.


```
  #shadow-root
    <style>
      :slotted(img) {
        Border-radius: 100%;
      }
    </style>
```


For more information, see [Styling](https://developers.google.com/web/fundamentals/getting-started/primers/shadowdom#styling) in the Web Fundamentals article on shadow DOM.

## Theming and custom properties

You can't directly style anything in a shadow tree using a CSS rule **outside** of the shadow tree.
The exception is CSS properties (such as color and font) that inherit down the tree. A shadow tree
inherits CSS properties from its host.

To let users customize your element, you can expose specific styling properties using CSS custom
properties and custom property mixins. Custom properties provide a way to add a styling API to your
element.

**Polyfill limitations.** When using polyfilled versions of custom properties and mixins, there are
a number of limitations you should be aware of. For details, see [the Shady CSS README file](https://github.com/webcomponents/shadycss/blob/master/README.md#limitations).

You can think of a custom property as a variable that can be substituted in to your CSS rules:


```
:host {
  background-color: var(--my-theme-color);
}
```


This sets the host's background color to the value of the `--my-theme-color` custom property. Anyone
using your element can set the property at a higher level:


```
html {
  --my-theme-color: red;
}
```


Custom properties inherit down the tree, so a value set at the document level is accessible from
inside a shadow tree.

The substitution can include default values to use if no property is set:


```
:host {
  background-color: var(--my-theme-color, blue);
}
```


The default can even be another `var()` function:


```
background-color: var(--my-theme-color, var(--another-theme-color, blue));
```


### Custom property mixins

Custom property *mixins* are a feature built on top of the custom property specification. Basically,
the mixin is a custom property that takes an object value:


```
html {
  --my-custom-mixin: {
    color: white;
    background-color: blue;
  }
}
```


A component can import or *mix in* the entire set of rules using the `@apply` rule:


```
:host {
  @apply --my-custom-mixin;
}
```


The `@apply` rule has the same effect as adding the contents of `--my-custom-mixin` inline in the
ruleset where `@apply` is used.


## Shadow DOM polyfills

Because shadow DOM is not available on all platforms, Polymer takes advantage of the shady DOM and
shady CSS polyfills if they're installed. These polyfills are included in the `webcomponents-lite.js`
polyfill bundle.

These polyfills provide reasonable emulation of native shadow DOM while maintaining good performance.
However, there are some shadow DOM features that can't be polyfilled completely. If you're
supporting browsers that don't include native shadow DOM, you need to be aware of these limitations.
It's also helpful to understand some details of the shady DOM polyfill when debugging applications
under shady DOM.

### How the polyfills work

The polyfills use a combination of techniques to emulate shadow DOM:



*   Shady DOM. Maintains the logical divisions of shadow tree and descendant tree internally, so
    children added to the light DOM or shadow DOM render correctly. Patches DOM APIs on affected
    elements in order to emulate the native shadow DOM APIs.
*   Shady CSS. Provides style encapsulation by adding classes to shadow DOM children and rewriting
    style rules so that they apply to the correct scope.

The following sections discuss each polyfill in more depth.

#### Shady DOM polyfill

A browser without native shadow DOM only renders the document and its tree of descendants.

To emulate shadow DOM's rendering of the flattened tree, the shady DOM polyfill has to maintain
virtual `children` and `shadowRoot` properties with separate logical trees. Each host element's
actual `children`—the descendant tree visible to the browser—is a pre-flattened tree of shadow and
light DOM children. The tree you'll see using developer tools looks like the rendered tree, not the
logical tree.

Under the polyfill, the slot elements don't appear in the browser's view of the tree. So unlike
native shadow DOM, slots don't take part in event bubbling.

The polyfill patches existing DOM APIs on nodes that are affected by shadow DOM—that is, nodes
are in a shadow tree, nodes that hose a shadow tree, or nodes that are light DOM children of shadow
hosts. For example, when you call `appendChild` on a node with a shadow root, the polyfill adds the
child to a *virtual* tree of light DOM children, calculates where the child should appear in the
*rendered* tree, and then adds it to the actual descendant tree in the correct place.

For more information, see the [Shady DOM polyfill README](https://github.com/webcomponents/shadydom/blob/master/README.md).

#### Shady CSS polyfill

The Shady CSS polyfill emulates shadow DOM style encapsulation, and also provides emulation for CSS
custom properties and custom property mixins.

To emulate encapsulation, the shady CSS polyfill adds classes to elements inside a shady DOM tree.
It also rewrites style rules defined inside an element's template so that they're confined to the
element.

Shady CSS does not rewrite style rules in document-level stylesheets. This means that document-level
styles can leak into shadow trees. However, it provides a custom element, `<custom-style>` for
writing polyfilled styles outside of an element. This includes support for custom CSS properties and
rewriting rules so they don't leak into shadow trees.


```html
<custom-style>
  <style>
    /* Set CSS custom properties */
    html { --my-theme-color: blue; }
    /* Document-level rules in a custom-style don't leak into shady DOM trees */
    .warning { color: red; }
  </style>
</custom-style>
```


For more information, see the [Shady CSS polyfill README](https://github.com/webcomponents/shadycss/blob/master/README.md).

## Resources

For further reading:



*   [Shadow DOM v1: self-contained web components](https://developers.google.com/web/fundamentals/primers/shadowdom/?hl=en)` on Web Fundamentals.`
*   [Custom properties specification](https://www.w3.org/TR/css-variables-1/)).
*   [Custom property mixins proposal](https://tabatkins.github.io/specs/css-apply-rule/).
*   [Shady DOM polyfill README](https://github.com/webcomponents/shadydom/blob/master/README.md).
*   [Shady CSS polyfill README](https://github.com/webcomponents/shadycss/blob/master/README.md).<|MERGE_RESOLUTION|>--- conflicted
+++ resolved
@@ -383,10 +383,6 @@
     target, since they are in the same shadow DOM tree.
 *   A listener on the `<example-card>` receives the <example-card> itself as the target.
 
-<<<<<<< HEAD
-For more information on events in shadow trees, see [The Shadow DOM event model](https://developers.google.com/web/fundamentals/getting-started/primers/shadowdom#events)
-in the Web Fundamentals article on shadow DOM.
-=======
 The event provides a `composedPath` method that returns an array of nodes that the event will pass
 through. In this case, the array would include:
 
@@ -405,7 +401,6 @@
 ```
 
 For more information on events in shadow trees, see [The Shadow DOM event model](https://developers.google.com/web/fundamentals/getting-started/primers/shadowdom#events) in the Web Fundamentals article on shadow DOM.
->>>>>>> 2aeb556e
 
 ## Shadow DOM styling
 
