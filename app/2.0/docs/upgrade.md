--- conflicted
+++ resolved
@@ -10,15 +10,6 @@
 
 Polymer 2.0 supports several types of elements:
 
-
-*   2.0 class-based elements use the ES6 class-based syntax supported by the custom elements v1
-    specification. Recommended for new development in Polymer 2.0.
-*   2.0 legacy elements use the `Polymer` factory method, and have most of the 1.0 API available to
-    them.
-*   2.0 hybrid elements are elements defined using the legacy `Polymer` factory method, with extra
-    code for backwards compatibility with 1.x. They can run on Polymer 1.7+ as well as Polymer 2.0.
-
-<<<<<<< HEAD
 *   2.x class-based elements use the ES6 class-based syntax supported by the custom elements v1
     specification. Recommended for new development in Polymer 2.0.
 *   2.x legacy elements use the `Polymer` factory method, and have most of the 1.0 APIs available to
@@ -38,16 +29,7 @@
 changes required to upgrade 1.x elements to either hybrid or class-based style. The remaining
 changes require either manual code changes, testing, or both to ensure that your element operates
 the same in 2.0 as it did in 1.x. **The upgrade tool is not available at this time.**
-=======
-When porting a large project, you can update to Polymer 1.7 and upgrade elements to 2.0 hybrid style
-one at a time. After all of the elements have been upgraded, you can test your project against
-Polymer 2.0.
-
-The Polymer team plans to release a Polymer Upgrade tool to automatically perform a number of the
-changes required to upgrade 1.x elements to either hybrid or class-based style. The remaining
-changes require either manual code changes, testing, or both to ensure that your element operates
-the same in 2.0 as it did in 1.x.
->>>>>>> 2aeb556e
+
 
 See [Install Polymer 2.0](about_20#installing) for installation instructions.
 
@@ -56,12 +38,7 @@
 
 ## Upgrade strategy
 
-<<<<<<< HEAD
 When upgrading an element or app, there are several possible scenarios:
-=======
-Polymer 2.0 elements create shadow DOM v1 shadow trees.  As such, user code related to scoped
-styling, distribution, and events must be adapted to the native v1 API.
->>>>>>> 2aeb556e
 
 -   Upgrading an individual element.
 -   Upgrading a small application.
@@ -72,7 +49,6 @@
 mode. For simple elements, just updating the DOM template and styling may be enough to get the
 element running in 2.x legacy mode.
 
-<<<<<<< HEAD
 For a small application, converting your own elements to hybrid mode is probably not useful.
 The simplest incremental approach is to convert each element's DOM template first and get it running
 in legacy mode. Then you can port elements to class-based mode as desired.
@@ -151,24 +127,14 @@
 
 *   ***All elements*** need to update their shadow DOM template and styling as described in
     [DOM template](#dom-template) and [Shadow DOM styles](#shadow-dom-styles).
-=======
-*   **All elements** need to update their shadow DOM template and styling as described in
-   [DOM template](#dom-template) and [Shadow DOM styles](#shadow-dom-styles).
-*   **Hybrid elements** should continue to use the Polymer.dom APIs, but may require some changes.
-*   **Class-based elements** don't need to use the Polymer.dom APIs for manipulating DOM or
-    referring to events.
->>>>>>> 2aeb556e
+
 
 ### DOM Template {#dom-template}
 
-**All elements** need to update their shadow DOM template and styling as described in this section.
+**All elements** need to update their shadow DOM templates and styling as described in this section.
 
 Quick summary:
 
-<<<<<<< HEAD
-=======
-
->>>>>>> 2aeb556e
 *   Remove deprecated patterns in the DOM module (`<dom-module>` using `is` or `name`; styles
     outside of the template).
 *   Update your element's DOM template to use the new `<slot>` element instead of `<content>`.
@@ -187,12 +153,8 @@
 
 Before {.caption}
 
-<<<<<<< HEAD
-```
-=======
 
 ```html
->>>>>>> 2aeb556e
 <dom-module name="blue-element">
   <template>
     <div>I am blue!</div>
@@ -205,12 +167,8 @@
 
 After {.caption}
 
-<<<<<<< HEAD
-```
-=======
 
 ```html
->>>>>>> 2aeb556e
 <dom-module id="blue-element">
   <template>
     <style>
@@ -280,12 +238,6 @@
 Note that if you're using `<content select="...">` anywhere in your code, ***this means a change to
 your element's contract***, and everyone using your element will need to update to use slot names.
 
-<<<<<<< HEAD
-=======
-Note that if you're using `<content select="...">` anywhere in your code, ***this means a change to
-your element's contract***, and everyone using your element will need to update to use slot names.
-
->>>>>>> 2aeb556e
 **Limitation.** Slots can only be selected explicitly, by *slot name*. It's impossible to select
 content implicitly, based on a tag name or an arbitrary selector like `:not(.header)`.
 {.alert .alert-info}
@@ -383,10 +335,7 @@
 <h2>
 ```
 
-<<<<<<< HEAD
-=======
-
->>>>>>> 2aeb556e
+
 By contrast, in v1, a host's light DOM nodes are only *assigned* to slots in the host's shadow DOM,
 based on the `slot` attributes on those light DOM nodes. For a parent element to redistribute
 content to a named slot, it must use a slot with a `slot` attribute.
@@ -460,16 +409,10 @@
 
 #### Replace content selectors
 
-<<<<<<< HEAD
 Replace any `::content` CSS selectors with <code>::slotted(<em>selector</em>)</code>  where
 <code><em>selector</em></code> is [compound selector](https://drafts.csswg.org/selectors-4/#compound)
 that identifies a <strong>top-level distributed child</strong>.
-=======
-Replace any `::content` CSS selectors with <code>::slotted(<em>selector</em>)</code> where
-<code><em>selector</em></code> is a
-[compound selector](https://drafts.csswg.org/selectors-4/#compound) that identifies a
-<strong>top-level distributed child</strong>.
->>>>>>> 2aeb556e
+
 
 That is:
 
@@ -534,11 +477,8 @@
 They don't work at all in shadow DOM v1.
 
 There's no direct substitute for shadow-piercing selectors.To let users customize your element,
-<<<<<<< HEAD
 custom CSS properties are probably the best option.
-=======
-custom CSS properties and mixins are probably the best option.
->>>>>>> 2aeb556e
+
 
 #### Replace root selectors {#replace-root-selectors}
 
@@ -552,10 +492,7 @@
 
 In 1.x, you can use either of these selectors to override custom properties set at a higher level.
 For example, the following rule in the main document:
-<<<<<<< HEAD
-=======
-
->>>>>>> 2aeb556e
+
 
 ```css
 style-me {
@@ -563,16 +500,10 @@
 }
 ```
 
-<<<<<<< HEAD
-Overrides a `:host` rule in `style-me`'s shadow root, because they match the same element, but the
-main document styles comes earlier in the cascade order. `:host > *` applies a ruleset to *all of the
-top-level children in the host's shadow tree*, which doesn't conflict with the rule in the main
-=======
 
 Overrides a `:host` rule in `style-me`'s shadow root, because they match the same element, but the
 main document styles comes earlier in the cascade order. `:host > *` applies a ruleset to all of the
 top-level children in the host's shadow tree, which doesn't conflict with the rule in the main
->>>>>>> 2aeb556e
 document.
 
 Before {.caption}
@@ -609,10 +540,6 @@
 color: var(--special-color,--default-color);
 ```
 
-<<<<<<< HEAD
-=======
-
->>>>>>> 2aeb556e
 By specification, the default (or fallback) is a CSS value, not a custom property name. To use a
 custom property as a default, add a nested `var()` function.
 
@@ -622,10 +549,7 @@
 color: var(--special-color, var(--default-color));
 ```
 
-<<<<<<< HEAD
-=======
-
->>>>>>> 2aeb556e
+
 In addition, you must update the syntax of any `@apply` rules to match the proposal, which doesn't
 use parentheses.
 
@@ -649,24 +573,14 @@
 
 While custom elements v1 supports customized built-in elements, Polymer 2.0 does not currently use
 them. Instead, it introduces a new `<custom-style>` element that wraps a `<style>` element.
-<<<<<<< HEAD
-
-
-=======
-
-
->>>>>>> 2aeb556e
+
 *   **Hybrid projects.** Wrap your existing `<style is="custom-style">` elements with
     `<custom-style>` elements.
 *   **2.0-only projects.** Replace your existing  `<style is="custom-style">` elements with
     `<custom-style>` elements.
 *   **All projects.** Replace any `:root` selectors with `html`, and update custom property syntax
-<<<<<<< HEAD
     as described in [Update custom property syntax](#update-custom-property-syntax).
-=======
-    as described in [Replace root selectors](#replace-root-selectors) and
-    [Update custom property syntax](#update-custom-property-syntax).
->>>>>>> 2aeb556e
+
 
 Before {.caption}
 
@@ -711,14 +625,11 @@
 Hybrid and legacy elements can continue to use existing Polymer DOM APIs, but may require some
 changes. Class-based elements should use native DOM APIs.
 
-<<<<<<< HEAD
+
 *   ***Hybrid elements*** should continue to use the Polymer DOM APIs, but may require some changes.
 *   ***Legacy elements*** can use the Polymer DOM APIs or the native DOM APIs.
 *   ***Class-based elements*** should use native DOM APIs.
-=======
-Hybrid and legacy elements can continue to use existing DOM APIs, but may require some changes.
-Class-based elements should use native DOM APIs.
->>>>>>> 2aeb556e
+
 
 #### Hybrid elements: update Polymer.dom usage {#hybrid-elements-update-polymer-dom-usage}
 
@@ -726,12 +637,10 @@
 methods and properties that return a `NodeList,` **<code>Polymer.dom</code> APIs also return
 <code>NodeList</code>, not <code>Array</code>.</strong> If you're using any native
 <code>Array</code> methods  on the returned object, you need to update your code.
-<<<<<<< HEAD
 
 Legacy elements may continue using Polymer DOM APIs or move to native methods as described in
 [Use native DOM methods](#class-based-and-legacy-elements-use-native-dom-methods)
-=======
->>>>>>> 2aeb556e
+
 
 Before {.caption}
 
@@ -759,10 +668,7 @@
 
 **If you are targeting 2.0 only**, use the native DOM APIs instead of the Polymer.dom APIs.
 
-<<<<<<< HEAD
-=======
-
->>>>>>> 2aeb556e
+
 *   For standard DOM operations, simply remove the `Polymer.dom()` wrapper.
 *   Use `this.shadowRoot` in place of `Polymer.dom(this.root)`.
 *   For events, use the standard v1 event API:
@@ -773,32 +679,29 @@
 On browsers that lack native shadow DOM v1 support, Polymer 2.0 is designed to be used with the new
 [shady DOM v1 polyfill](https://github.com/webcomponents/shadydom), which patches native DOM API as
 necessary to be mostly equivalent to native shadow DOM.
-<<<<<<< HEAD
-
-Note that the new ES6 base class, `Polymer.Element`, lacks many of the DOM helpers, such as
-`getContentChildren` and `getEffectiveChildren`, defined on `Polymer.Base`. Polymer encourages the
-use of native properties and methods where possible.
-
-The `Polymer.FlattenedNodesObserver` class can be used to replace the 1.x `observeNodes` method.
-
-1.x {.caption}
-
-```js
-this._observer = Polymer.dom(this).observeNodes(this._nodesChanged);
-```
-
-2.x {.caption}
-
-```
-this._observer = new Polymer.FlattenedNodesObserver(this._nodesChanged);
-```
-=======
 
 Note that the new ES6 base class, `Polymer.Element`, lacks many of the DOM helpers, such as
 `getContentChildren` and `getEffectiveChildren`, defined on `Polymer.Base`. Polymer encourages the
 use of native properties and methods where possible. See [Slot APIs](#slot-apis) for information on
 some of the new shadow DOM-related APIs.
->>>>>>> 2aeb556e
+
+The `Polymer.FlattenedNodesObserver` class can be used to replace the 1.x `observeNodes` method.
+
+1.x {.caption}
+
+```js
+this._observer = Polymer.dom(this).observeNodes(this._nodesChanged);
+```
+
+2.x {.caption}
+
+```
+this._observer = new Polymer.FlattenedNodesObserver(this._nodesChanged);
+```
+
+In addition, `Polymer.FlattenedNodesObserver.getFlattenedNodes(node)` can be used to replace the
+`getEffectiveChildNodes` method.
+
 
 ## CSS custom property shim {#css-custom-property-shim}
 
@@ -808,19 +711,12 @@
 
 Support for custom CSS mixins has been moved to a second, optional shim.
 
-<<<<<<< HEAD
 The following changes have been made in the shims that Polymer 2.0 uses:
 
 *   The shim always uses native CSS custom properties on browsers that support them. This was
     optional in 1.x, and it introduces some limitations on the use of mixins.
 *   The CSS mixin shim has been separated into an optional shim.
 *   The `customStyle` instance property has been removed. Use `updateStyles` instead.
-=======
-*   The shim always uses native CSS custom properties on browsers that support them. This was
-    optional in 1.x, and it introduces some limitations on the use of mixins.
-*   The `customStyle` instance property has been removed. Use `updateStyles` instead.
-*   Change any code that imperatively creates `custom-style` elements.
->>>>>>> 2aeb556e
 *   Invalid custom properties syntax is no longer supported. These changes are described in
     [Shadow DOM styles](#shadow-dom-styles).
 
@@ -834,7 +730,6 @@
 The shim performs a one-time transformation of stylesheets  containing CSS custom property mixins.
 Where possible, mixins are transformed into individual  native CSS properties for better performance.
 
-<<<<<<< HEAD
 This introduces some limitations to be aware of, which are documented in the
 [shady CSS polyfill README](https://github.com/webcomponents/shadycss#custom-properties-and-apply).
 
@@ -886,15 +781,6 @@
   </script>
 </dom-module>
 ```
-=======
-The shim now always uses native CSS Custom Properties by default on browsers that implement them
-(this was opt-in in Polymer 1.x).  The shim performs a one-time transformation of stylesheets
-containing CSS custom property mixins. Where possible, mixins are transformed into individual native
-CSS properties for better performance.
-
-This introduces some limitations to be aware of, which are documented in the
-[shady CSS polyfill README](https://github.com/webcomponents/shadycss#custom-properties-and-apply).
->>>>>>> 2aeb556e
 
 ### Use updateStyles instead of customStyle {#use-updatestyles-instead-of-customstyle}
 
@@ -903,50 +789,27 @@
 
 Before {.caption}
 
-<<<<<<< HEAD
-```
-=======
+
 
 ```js
->>>>>>> 2aeb556e
 this.customStyle['--my-dynamic-property'] = 'red';
 this.updateStyles();
 ```
 
 After {.caption}
 
-<<<<<<< HEAD
-```
-this.updateStyles({'--my-dynamic-property': 'red'});
-```
-
-=======
 
 ```js
 this.updateStyles({'--my-dynamic-property': 'red'});
 ```
 
-
-### Dynamic custom-style elements {#dynamic-custom-style-elements}
-
-For performance reasons, the custom properties shim no longer supports creating `custom-style`
-elements dynamically. Any code you have that relies on this needs to be reworked to use other
-mechanisms (such as `updateStyles`).
-
->>>>>>> 2aeb556e
 ## Custom elements APIs {#custom-elements-apis}
 
 Polymer 2.0 elements target the custom elements v1 API.
 
-<<<<<<< HEAD
 
 *   **All elements.** The contracts have changed for several of the lifecycle callbacks. Check and
     test your code to make sure this doesn't cause problems with your elements.
-
-=======
-*   **All elements.** The contracts have changed for several of the lifecycle callbacks. Check and
-    test your code to make sure this doesn't cause problems with your elements.
->>>>>>> 2aeb556e
 *   **All elements.** Refactor type-extension elements as wrapper elements. Wrap existing
     type-extension elements.
 
@@ -1048,13 +911,7 @@
 Polymer doesn't support type-extension elements (such as `<input is="iron-input">`). For a discussion
 of this change, see [Type-extension elements](about_20#type-extension)
 
-<<<<<<< HEAD
 *   **All projects.** Refactor your own type-extension elements.
-=======
-
-
-*   **All projects.** Refactor any type-extension elements into wrapper elements.
->>>>>>> 2aeb556e
 *   **All projects.** Replace any top-level template extension elements with the 2.0 wrapper
     equivalents.
 
@@ -1065,12 +922,9 @@
 
 #### Convert template extension elements at the document level {#convert-template-extension-elements-at-the-document-level}
 
-<<<<<<< HEAD
-If you have any template extension elements—dom-bind, dom-if, or dom-repeat—*in the main document*,
-=======
-If you have any template extension elements—dom-bind, dom-if, and dom-repeat—*in the main document*,
->>>>>>> 2aeb556e
-convert them to the wrapped form.
+
+If you have any template extension elements—`dom-bind`, `dom-if`, or `dom-repeat`—*in the main
+document*, convert them to the wrapped form.
 
 Before {.caption}
 
@@ -1115,7 +969,6 @@
 </script>
 ```
 
-<<<<<<< HEAD
 Polymer automatically wraps template extensions used in Polymer element templates during template
 processing. This means you can and should continue using `<template is="">` in templates nested
 inside a Polymer element template. As shown above, nested templates inside a top-level `dom-bind`,
@@ -1123,14 +976,6 @@
 
 
 **Templates used in the main document must be manually wrapped.**
-=======
-Don't wrap template extension elements nested inside a Polymer element template or inside another
-`dom-bind`, `dom-if`, or `dom-repeat` template. Polymer automatically converts these for se
-
-
-As shown above, nested
-templates inside a top-level `dom-bind`, `dom-if`, or `dom-repeat` are also automatically processed.
->>>>>>> 2aeb556e
 
 ## Data system {#data-system}
 
@@ -1141,10 +986,7 @@
 
 Code that interacts with key paths, or uses `Polymer.Collection` directly won't run in hybrid mode.
 If upgrading to hybrid mode, you can conditionalize 1.0 code:
-<<<<<<< HEAD
-=======
-
->>>>>>> 2aeb556e
+
 
 ```
 if (Polymer.Element) {
@@ -1154,10 +996,7 @@
 }
 ```
 
-<<<<<<< HEAD
-=======
-
->>>>>>> 2aeb556e
+
 If upgrading to legacy or class-based elements, you can eliminate this code. Array change
 notifications for specific items use index paths. Changing the entire array results in a change
 notification for the entire array.
@@ -1173,12 +1012,8 @@
 
 Before {.caption}
 
-<<<<<<< HEAD
-```
-=======
 
 ```js
->>>>>>> 2aeb556e
 observers: [ '_observeStuff(a, b)' ],
 _observeStuff: function(a, b) {
   // this.c == hidden dependency!
@@ -1189,12 +1024,8 @@
 
 After {.caption}
 
-<<<<<<< HEAD
-```
-=======
 
 ```js
->>>>>>> 2aeb556e
 observers: [ '_observeStuff(a, b, c)' ],
 _observeStuff: function(a, b, c) {
   // check for undefined
@@ -1213,25 +1044,14 @@
 A few more changes that you may need to take into account.
 
 Only properties listed explicitly in `properties` can be configured from an attribute. You need to
-<<<<<<< HEAD
-explicitly declare your property if:
-
-*   You have a property that's declared *implicitly* (used in a binding or observer, but not in
-    the `properties` object).
-=======
-explicitly declare your property:
+explicitly declare your property if both of the following are true:
 
 *   You have a property that's declared *implicitly* (used in a binding or observer, but not in the
     `properties` object).
->>>>>>> 2aeb556e
 *   You rely on configuring that property from an attribute (not a data binding).
 
 Because several aspects of timing change in 2.0, you'll need to test your code to ensure that it
-doesn't rely on any 1.0 timing. In particular:
-<<<<<<< HEAD
-=======
-
->>>>>>> 2aeb556e
+doesn't rely on any 1.x timing. In particular:
 
 *   Element initialization (including template stamping and data system initialization) is deferred
     until the the element is connected to the main document. (This is a result of the custom element
@@ -1241,13 +1061,9 @@
 `properties` metadata object
 
 Binding a default value of `false` using an *attribute binding* to a boolean property will not
-<<<<<<< HEAD
 override a default `true` property of the target, due to the semantics of boolean attributes.
 In general, property binding should always be used when possible, and will avoid such situations.
-=======
-override a default `true` property of the target, due to the semantics of boolean attributes.  In
-general, property binding should always be used when possible, and will avoid such situations.
->>>>>>> 2aeb556e
+
 
 ## Removed APIs {#removed-apis}
 
@@ -1255,10 +1071,7 @@
 
 *   `Polymer.instanceof` and `Polymer.isInstance`: no longer needed, use `instanceof` and
     `instanceof Polymer.Element`  instead.
-<<<<<<< HEAD
-
-=======
->>>>>>> 2aeb556e
+
 
 *   `element.getPropertyInfo`: This API returned unexpected information some of the time and was
     rarely used.
@@ -1266,19 +1079,12 @@
 *   `element.getNativePrototype`: Removed because it is no longer needed for internal code and was
     unused by users.
 
-<<<<<<< HEAD
 *   `element.getNativePrototype`: Removed because it is no longer needed for internal code and was
     unused by users.
-
 
 *   `element.beforeRegister`: This was originally added for metadata compatibility with ES6 classes.
     We now prefer users create ES6 classes by extending `Polymer.Element`, specifying metadata in
     the static `properties` and `observers` properties.
-=======
-*   `element.beforeRegister`: This was originally added for metadata compatibility with ES6 classes.
-    We now prefer users create ES6 classes by extending `Polymer.Element`, specifying metadata in
-    the static `config` property.
->>>>>>> 2aeb556e
 
     For legacy elements, dynamic effects may now be added using the `registered` lifecycle method.
 
@@ -1294,11 +1100,7 @@
 ## Upgrading to class-based elements {#upgrading-to-class-based-elements}
 
 To define a class-based element, create a class that extends `Polymer.Element` (a subclass of
-<<<<<<< HEAD
 `HTMLElement`), which provides most of the same features of Polymer 1.x based on static
-=======
-`HTMLElement`), which provides most of the same features of Polymer 1.0 based on static
->>>>>>> 2aeb556e
 configuration data supplied on the class definition.
 
 The basic syntax looks like this:
@@ -1312,7 +1114,7 @@
 class MyElement extends Polymer.Element {
 
   static get is() { return 'my-element'; }
-<<<<<<< HEAD
+
   static get properties() {
     return {
       /* properties meta data object just like 1.x */
@@ -1322,23 +1124,12 @@
       }
     }
   }
+
   static get observers() {
     return [
       /* observer array just like 1.x */
       '_myPropChanged(myProp.*)'
     ]
-=======
-
-  // 1.x properties object replaced with properties getter
-  static get properties() {
-   return { /* properties meta data */ }
->>>>>>> 2aeb556e
-  }
-
-  // 1.x observers array replaced with observers getter
-  static get observers() {
-    return [ /* complex observers */ ]
-  }
 
   constructor() {
     super();
@@ -1359,31 +1150,7 @@
 </script>
 ```
 
-<<<<<<< HEAD
-
-=======
-You can leverage native subclassing support provided by ES6 to extend and customize existing
-elements defined using ES6 syntax:
-
-```html
-// Subclass existing element
-class MyElementSubclass extends MyElement {
-
-  static get is() { return 'my-element-subclass'; }
-
-  static get properties() { ... }
-
-  constructor() {
-    super();
-    ...
-  }
-  ...
-}
-
-// Register custom element definition using standard platform API
-customElements.define(MyElementSubclass.is, MyElementSubclass);
-```
->>>>>>> 2aeb556e
+
 
 Below are the general steps for defining a custom element using this new syntax:
 
@@ -1394,14 +1161,12 @@
 *   Implement "behaviors" as [mixins that return class expressions](http://justinfagnani.com/2015/12/21/real-mixins-with-javascript-classes/). Or use the the `mixinBehaviors` method to mix hybrid
     behaviors into your element.
 
-<<<<<<< HEAD
 *   Extend from `Polymer.Element`. This class provides the minimal surface area to integrate with
     2.x DOM templating and data binding system. It provides the standard custom element lifecycle
     with the addition of ready.
 
 *   You can extend from `Polymer.LegacyElement` instead, to get all of the Polymer 1.0 element API, but since most of this API was rarely used, this should not often be needed.
 
-
 *   Implement "behaviors" as [mixins that return class expressions](http://justinfagnani.com/2015/12/21/real-mixins-with-javascript-classes/).
 
 *   Property metadata (`properties` object) and complex observers (`observers` array) should be put on the class as a static in a property called `config`.
@@ -1411,17 +1176,6 @@
 *   The `listeners` and `hostAttributes` have been removed from element metadata; listeners and
     default attributes can be installed as and when needed. For convenience _`ensureAttribute` is
     available to set default attributes.
-=======
-*   Property metadata (`properties` object) and complex observers (`observers` array) should be put
-    on the class as a static in a property called `config`.
-
-*   Element's `is` property should be defined as a static getter on the class.
-
-*   The `listeners` and `hostAttributes` have been removed from element metadata; listeners and
-    default attributes can be installed as and when needed. For convenience _`ensureAttribute` is
-    available to set default attributes.
-
->>>>>>> 2aeb556e
 
     ```js
     // set tabindex if it's not already set
@@ -1434,10 +1188,7 @@
 area becoming far more stable across browsers, we intend to add fewer utility methods and embrace
 the raw platform API more.  So when using  `Polymer.Element`, instead of using the legacy
 `this.fire('some-event')` API, use the equivalent platform APIs:
-<<<<<<< HEAD
-=======
-
->>>>>>> 2aeb556e
+
 
 ```js
 this.dispatchEvent(new CustomEvent('some-event', { bubbles: true }));
@@ -1445,6 +1196,13 @@
 
 (The `CustomEvent` constructor is not supported on IE, but the webcomponents polyfills include a
 small polyfill for it so you can use the same syntax everywhere.)
+
+If you want to upgrade to a class-based element but depend on some of the removed APIs, you can
+add most of the legacy APIs by using the `LegacyElementMixin`.
+
+```js
+class MyLegacyElement extends Polymer.LegacyElementMixin(Polymer.Element) { ... }
+```
 
 ### Class mixins and behaviors
 
@@ -1474,13 +1232,8 @@
 Calling `MyMixin(Polymer.Element)` returns a new, anonymous class that extends `Polymer.Element`
 and includes the `properties` getter and the `incrementMyProp` method from `myMixin`.
 
-<<<<<<< HEAD
 If you're more familiar with JavaScript 5 syntax, you can define a mixin using a regular
 function expression:
-=======
-If you want to upgrade to a class-based element but depend on some of the removed APIs, you can
-add most of the legacy APIs by using the `LegacyElementMixin`.
->>>>>>> 2aeb556e
 
 ```
 var MyMixin = function(base) {
@@ -1493,10 +1246,10 @@
 Apply mixins when you create an element class:
 
 ```js
-<<<<<<< HEAD
 class MyElement extends MyMixin(Polymer.Element) {
   static get is() { return 'my-element' }
 }
+
 ```
 
 The `MyMixin(Polymer.Element)` returns a new class, which extends `Polymer.Element` and adds the
@@ -1514,9 +1267,6 @@
 
 You can add hybrid behaviors to your class-style element using the `Polymer.mixinBehavior` function:
 
-=======
-class MyLegacyElement extends Polymer.LegacyElementMixin(Polymer.Element) { ... }
->>>>>>> 2aeb556e
 ```
 class XClass extends Polymer.mixinBehaviors([MyBehavior, MyBehavior2], Polymer.Element) {
   static get is() { return 'x-class'}
