--- conflicted
+++ resolved
@@ -4,7 +4,6 @@
 
 <!-- toc -->
 
-<<<<<<< HEAD
 If you're familiar with Polymer and just want to get started with the new release, you're in the right place! If you'd like an introduction to the Polymer project and web components:
 
 * [Take a quick tour of Polymer](/{{{polymer_version_dir}}}/start/quick-tour)
@@ -12,9 +11,6 @@
 * [Learn how to build your first element with the Polymer library](/{{{polymer_version_dir}}}/start/first-element/intro)
 
 Polymer is distributed via the [Bower package manager](https://bower.io/). 
-=======
-Polymer is distributed via the [Bower package manager](https://bower.io/).
->>>>>>> 2e3cfae0
 
 To create an application template and install Polymer automatically, you can [use the Polymer CLI](#use-cli).
 
