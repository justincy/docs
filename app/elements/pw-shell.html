<!--
@license
Copyright (c) 2016 The Polymer Project Authors. All rights reserved.
This code may only be used under the BSD style license found at http://polymer.github.io/LICENSE.txt
The complete set of authors may be found at http://polymer.github.io/AUTHORS.txt
The complete set of contributors may be found at http://polymer.github.io/CONTRIBUTORS.txt
Code distributed by Google as part of the polymer project is also
subject to an additional IP rights grant found at http://polymer.github.io/PATENTS.txt
-->
<link rel="import" href="../bower_components/polymer/polymer.html">

<link rel="import" href="../bower_components/app-layout/app-drawer/app-drawer.html">
<link rel="import" href="../bower_components/app-layout/app-header/app-header.html">
<link rel="import" href="../bower_components/app-route/app-location.html">
<link rel="import" href="../bower_components/app-route/app-route.html">
<link rel="import" href="../bower_components/iron-ajax/iron-ajax.html">
<link rel="import" href="../bower_components/iron-media-query/iron-media-query.html">
<link rel="import" href="../bower_components/iron-flex-layout/iron-flex-layout-classes.html">

<dom-module id="pw-shell">
  <template>
    <style include="iron-flex iron-positioning">
      :host {
        display: block;
        margin-top: 64px;

        --app-header-z-index: 101;
        --app-drawer-z-index: 102;
      }

      a {
        color: #6b6b6b;
        text-decoration: none;
      }

      /* To avoid flashing the content before it's being distributed,
       * the nav links where initially display: none. */
      a.site-nav, ::content a.site-nav {
        display: flex;
      }

      a.iron-selected {
        color: #333;
      }

      .drawer {
       display: none;
       z-index: var(--app-drawer-z-index);
      }

      .drawer-contents {
        height: 100%;
        overflow-y: auto;
        -webkit-overflow-scrolling: touch;
      }

      .drawer-contents img {
        margin: 16px 30px;
        height: 24px;
      }

      .drawer-toggle {
        display: none;
      }

      .header {
        position: fixed;
        top: 0;
        right: 0;
        left: 0;
        background-color: #FFF;
        font-weight: 400;
        z-index: var(--app-header-z-index);
      }

      .header-toolbar {
        padding: 0 8px;
      }

      .header-toolbar .logo-link {
        padding-left: 20px;
        height: 24px;
      }

      .header-toolbar .logo-link img {
        height: 100%;
        vertical-align: middle;
      }

      .header-toolbar .logo-link span {
        font-size: 20px;
        color: black;
        padding-left: 5px;
        vertical-align: middle;
      }

      nav {
        height: 64px;
        padding: 0 8px;
      }

      .sections-tabs a {
        display: inline-block;
        margin: 0 8px;
        padding-top: 24px;
        height: 100%;
        box-sizing: border-box;
      }

      .sections-tabs a.iron-selected {
        border-bottom: 4px solid #f50057;  /* pink-a400 */
      }

      :host([active-docs-version="1.0"]) .sections-tabs a[data-version="2.0"],
      :host([active-docs-version="2.0"]) .sections-tabs a[data-version="1.0"] {
        display: none;
      }

      .search-box {
        width: 100%;
        height: 100%;
        padding: 0 12px;
        font-size: 16px;
        border: none;
        box-sizing: border-box;
        -webkit-transform: translate3d(100%, 0, 0);
        transform: translate3d(100%, 0, 0);
        transition: -webkit-transform 0.2s;
        transition: transform 0.2s;
      }

      .search-box:focus {
        -webkit-transform: translate3d(0, 0, 0);
        transform: translate3d(0, 0, 0);
      }

      .version-selector {
        display: inline-block;
        margin: 16px 4px;
        height: 24px;
        vertical-align: top;
      }

      .version-selector paper-dropdown-menu-light {
        width: 60px;
        margin-left: 20px;
        vertical-align: middle;
      }

      @media (max-width: 767px) {
        .drawer, .drawer-toggle {
          display: block;
        }

        .sections-tabs > a {
          display: none;
        }
      }
    </style>

    <app-location route="{{_route}}" path="{{path}}"></app-location>
    <app-route route="[[_route]]" pattern="/:version/:section" data="{{_routeData}}"></app-route>
    <app-route route="{{_route}}" pattern="/search/" query-params="{{_searchParams}}"></app-route>

    <iron-ajax url="[[path]]" handle-as="document" on-response="_handleResponse" auto></iron-ajax>
    <iron-ajax id="cseSearch" url="https://www.googleapis.com/customsearch/v1" on-response="_handleSearchResponse"></iron-ajax>

    <app-header class="header" reveals snaps shadow>
      <div class="header-toolbar layout horizontal center">
        <paper-icon-button class="drawer-toggle" icon="pw-icons:menu" on-click="_toggleDrawer"></paper-icon-button>

        <a href="/" class="logo-link">
          <img src="../images/logos/p-logo.png" alt="Polymer Logo">
          <span>Polymer Project</span>
        </a>

        <div class="flex"></div>

        <nav>
          <iron-selector class="sections-tabs" attr-for-selected="name" activate-event="" selected="[[_computeSection(path)]]">

            <a href="/1.0/start/" name="1.0/start" data-version="1.0">Start</a>
            <a href="/1.0/docs/devguide/feature-overview" name="1.0/docs" data-version="1.0">Polymer</a>
            <a href="/1.0/toolbox/" name="1.0/toolbox" data-version="1.0">App Toolbox</a>

            <a href="/2.0/start/" name="2.0/start" data-version="2.0">Start</a>
            <a href="/2.0/docs/devguide/feature-overview" name="2.0/docs" data-version="2.0">Polymer</a>
            <a href="/2.0/toolbox/" name="2.0/toolbox" data-version="2.0">App Toolbox</a>

            <a href="/blog/" name="blog">Blog</a>
            <a href="/community/" name="community">Community</a>
          </iron-selector>
        </nav>

        <paper-icon-button icon="pw-icons:search" on-click="_focusSearch" tabindex="-1" aria-label="Search Polymer site"></paper-icon-button>
      </div>

      <label aria-hidden id="searchLabel" hidden>Search Polymer site</label>
      <input id="searchBox" on-change="_onSearchInputChange" type="search" class="search-box fit" placeholder="Search Polymer Site" aria-labelledby="searchLabel">
    </app-header>

    <app-drawer id="drawer" class="drawer" swipe-open>
      <div class="drawer-contents" on-click="_closeDrawer">
        <img src="../images/logos/p-logo.png" alt="Polymer Logo">

        <div class="version-selector">
          <b>Version</b>
          <paper-dropdown-menu-light no-label-float id="paperDropdown">
            <paper-listbox class="dropdown-content" selected="[[activeDocsVersion]]" attr-for-selected="name" on-iron-select="_listboxVersionChanged">
              <paper-item name="1.0">1.0</paper-item>
              <paper-item name="2.0">2.0</paper-item>
            </paper-listbox>
          </paper-dropdown-menu-light>
        </div>
        <content select=".site-nav"></content>
      </div>
    </app-drawer>

    <content></content>

    <iron-media-query query="(max-width: 1000px)" query-matches="{{_shouldCollapseToc}}"></iron-media-query>

    <script type="text/javascript">
      /* <![CDATA[ */
      var google_conversion_id = 935743779;
      var google_custom_params = window.google_tag_params;
      var google_remarketing_only = true;
      /* ]]> */
    </script>
    <script type="text/javascript" src="//www.googleadservices.com/pagead/conversion.js">
    </script>
    <noscript>
      <div style="display:inline;">
      <img height="1" width="1" style="border-style:none;" alt="" src="//googleads.g.doubleclick.net/pagead/viewthroughconversion/935743779/?value=0&amp;guid=ON&amp;script=0"/>
      </div>
    </noscript>

  </template>

  <script>
  Polymer({
    is: 'pw-shell',

    properties: {
      /**
       * True if the window size is small enough that the TOC has floated
       * to the top of the view, and should be collapsed.
       */
      _shouldCollapseToc: {
        observer: '_collapseTocChanged'
      },

      _searchParams: {
        type: Object,
        observer: '_searchParamsChanged'
      },

      /**
       * Which version (1.0 or 2.0) of the docs we are using, so that the
       * main nav and side nav can be kept in sync across page navigations.
       */
      activeDocsVersion: {
        type: String,
        value: '2.0',
        reflectToAttribute: true
      },

      path: {
        type: String
      }
    },

    attached: function() {
      // Lazy load the footer and the icons since they're not critical and you're
      // probably not looking at the bottom of the page on first paint. Also
      // FREAM (First-paint Rules Everything Around Me)
      Polymer.RenderStatus.afterNextRender(this, function() {
        this.importHref(this.resolveUrl('/elements/pw-shell-lazy-elements.html'));
        this.importHref(this.resolveUrl('/elements/icons.html'));
        this.importHref(this.resolveUrl('/elements/devguide-shell.html'), function() {
          var shell = Polymer.dom(this).querySelector('devguide-shell');
          if (shell)
            shell.removeAttribute('unresolved');
        });
        this.importHref(this.resolveUrl('/elements/pw-footer.html'));
        this.importHref(this.resolveUrl('/elements/google-youtube.html'));
      });

      // app-route doesn't handle clicking on the TOC anchors.
      window.addEventListener('hashchange', this._scrollToAnchor.bind(this));
      window.addEventListener('location-changed', this._scrollToAnchor.bind(this));

      // Keep track of the scrolling position so that we can fix the TOC (which is in our light dom)
      this._stickyTocPosition = this._getStickyTocPosition();
      document.addEventListener('scroll', this._onScroll.bind(this));

      // Save the initial URL so that we don't double-render the first load.
      this._currentPageURL = this.path;

      // Save which version of docs we're looking at, since we need to
      // maintain this state across the app. Note that not all sections are versioned.
      if (this._routeData.version === '1.0' || this._routeData.version === '2.0')
        this.activeDocsVersion = this._routeData.version;
    },

    _listboxVersionChanged: function(event) {
      var newSelection = event.detail.item.textContent;
      if (newSelection === this.activeDocsVersion)
        return;
      this.activeDocsVersion = newSelection;
      this.path = '/' + this.activeDocsVersion + '/start/';
    },

    _toggleDrawer: function() {
      this.$.drawer.toggle();
    },

    _closeDrawer: function(event) {
      // If this event comes from the paper dropdown menu, then it just means
      // we're opening the version selector, so we shouldn't close the drawer.
      if (Polymer.dom(event).localTarget.id === 'paperDropdown')
        return;
      this.$.drawer.close();
    },

    _focusSearch: function() {
      this.$.searchBox.focus();
    },

    _onSearchInputChange: function() {
      this.set('_sectionRoute.path', '/search/');
      this._searchParams = {'q':this.$.searchBox.value, 'start':null} ;
    },

    _doSearch: function() {
      if (this._searchParams.q) {
<<<<<<< HEAD
        this.path = '/search/';

=======
>>>>>>> 536ca512
        this.$.cseSearch.params = {
          q: this._searchParams.q,
          key: 'AIzaSyCMGfdDaSfjqv5zYoS0mTJnOT3e9MURWkU',
          cx: '012790892085874323134:dqsp1svowso'
        };

        // Paginated search.
        if (this._searchParams.start && this._searchParams.start !== 0) {
          this.$.cseSearch.params.start = this._searchParams.start;
        }

        // analytics
        if (window.recordSearch) {
          window.recordSearch(this._searchParams.q);
        }

        this.$.cseSearch.generateRequest();
      }
    },

    _searchParamsChanged: function(newParams, oldParams) {
      // Either the whole query may have changed (because we added or changed
      // the +more: search parameter, or the start page has changed in the
      // same query)
      if (!!oldParams && (newParams !== oldParams || oldParams.start !== newParams.start)) {
        this._doSearch();
      }
    },

    _computeSection: function(path) {
      // This attempts to match the prefix of the current path with the name attribute on one of
      // the links in .sections-tabs (e.g. '1.0/start', '2.0/toolbox', 'blog', 'community', etc.).
      var match = /^\/([12]\.0\/[^\/]+|blog|community)\//.exec(path);
      return match ? match[1] : null;
    },

    _handleResponse: function(event) {
      // Don't re-load the same thing you're looking at.
      if (this._currentPageURL !== this.path) {
        // Not all sections have a version, so only update the docs version if
        // there's actually a change.
        // Also I don't understand, but 'blog' comes with a version of "blog" so...
        var version = this._routeData.version;
        if (version === '1.0' || version === '2.0') {
          this.activeDocsVersion = version;
        }

        this._currentPageURL = this.path;

        var doc = event.detail.response;
        document.title = doc.title;

        // Since the response is a document that's already parsed, don't
        // just innerHTML it (which converts it to a string and then reparses it),
        // and just use the nodes we need.
        Polymer.dom(this).innerHTML = '';
        var shell = doc.querySelector('pw-shell');

        var fragment = document.createDocumentFragment();
        while (shell.firstChild) {
          fragment.appendChild(shell.firstChild);
        }

        Polymer.dom(this).appendChild(document.importNode(fragment, true));
        Polymer.dom.flush();  // Force upgrades.

        // Since the devguide-shell import is loaded, we can remove its
        // unresolved attribute from the template
        var devshell = Polymer.dom(this).querySelector('devguide-shell');
        if (devshell)
          devshell.removeAttribute('unresolved');

        // Analytics. Don't double-report search
        if (this.path != '/search/' && window.recordPageview) {
          window.recordPageview();
        }
      }

      // Scroll to an anchor, if we have one.
      if (window.location.hash) {
        this._scrollToAnchor();
      } else {
        this.async(this._resetScrollPosition);
      }

      // If we have any query parameters, that means we are displaying the
      // search results page, and we should kick off a search, if we
      // haven't already
      if (this.path === '/search/' && this._searchParams.q) {
        this._doSearch();
      }

      // If we're not in a small view, render the TOC as open.
      this._tocElement = Polymer.dom(this).querySelector('details');
      if (this._tocElement) {
        this._updateTocStyles();
      }

      // If there's two links matching this path (i.e. because there's no landing
      // page for a section), and pick the deepest link to highlight.
      var matchingLinks = Polymer.dom(this).querySelectorAll('a.site-nav[name="' + this.path +'"]');
      var activeLink = matchingLinks[matchingLinks.length - 1];

      if (activeLink) {
        this.toggleClass('iron-selected', true, activeLink);
        this.styleLinkPath(activeLink, true);
      }

      // Highlight any code bits that need to be highlighted.
      var codeBlocks = Polymer.dom(this).querySelectorAll('pre code');
      for (var i = 0; i < codeBlocks.length; i++) {
        hljs.highlightBlock(codeBlocks[i]);
      }
    },

    _handleSearchResponse: function(event) {
      var i;  // the linter which may not be named has issues.
      var response = event.detail.response;

      // Hide the existing section being displayed.
      var resultsElement = Polymer.dom(this).querySelector('.search-results');
      resultsElement.querySelector('section > div:not([hidden])').hidden = true;

      var section;  // The results section that we're going to show.
      var searchParams = this._searchParams.q;

      // Ugh, so. we use the (undocumented) +more:version
      // search parameter, which means we need to uhhh remove the +more
      // keyword by hand if it already exists.
      var matches = searchParams.match(/(.*) more:(1\.0|2\.0|Blog)/);
      var activeLabel;
      if (matches && matches.length > 2) {
        searchParams = matches[1];
        activeLabel = matches[2];
      }

      // Restricted search buttons.
      var queryPrefix = '?q=' + searchParams;
      var labels = resultsElement.querySelectorAll('a.search-filter');
      for (i = 0; i < labels.length; i++) {
        if (labels[i].dataset.label === 'all') {
          labels[i].href = queryPrefix;
          this.toggleClass('active', !activeLabel,  labels[i]);
        } else {
          labels[i].href = queryPrefix + '+more:' + labels[i].dataset.label;
          this.toggleClass('active', labels[i].dataset.label === activeLabel, labels[i]);
        }
      }

      if (!response || !response.items) {
        section = resultsElement.querySelector('.no-results');
      } else if (response.items) {
        section = resultsElement.querySelector('.yes-results');

        // Clean up the version bit for easier using.
        for (var item = 0; item < response.items.length; item++) {
          response.items[item].label = response.items[item].labels[0].displayName;
        }

        // Populate the results in the dom-repeat.
        section.querySelector('template').items = response.items;

        // Previous and Next buttons.
        queryPrefix += '&start=';

        var button = section.querySelector('.next-results');
        if (response.queries.nextPage) {
          this.toggleClass('button-hidden', false, button);
          button.href = queryPrefix + response.queries.nextPage[0].startIndex;
        } else {
          this.toggleClass('button-hidden', true, button);
        }

        button = section.querySelector('.previous-results');
        if (response.queries.previousPage) {
          this.toggleClass('button-hidden', false, button);
          button.href = queryPrefix + response.queries.previousPage[0].startIndex;
        } else {
          this.toggleClass('button-hidden', true, button);
        }
      }

      // There's a bunch of places where we displayed what you searched for.
      var queryElements = section.querySelectorAll('.search-query');
      for (i = 0; i < queryElements.length; i++) {
        queryElements[i].textContent = searchParams;
      }

      // Flawless victory.
      section.hidden = false;
    },

    styleLinkPath: function(link, opened) {
      var classList = link.classList;

      if (classList.contains('level-1')) {
        this._styleLevel1Link(link, opened);
      } else if (classList.contains('level-2') && classList.contains('indent')) {
        this._styleLevel3Link(link);
      } else if (classList.contains('level-2')) {
        this._styleLevel2Link(link, opened);
      }
    },

    _styleLevel1Link: function(link, opened) {
      // Style the active selection.
      this.toggleClass('active', opened, link);

      var collapse = Polymer.dom(link).nextElementSibling;
      this._showOrHideCollapse(link, opened);

      // Style all the other greyed-out links.
      links = Polymer.dom(this).querySelectorAll('a.level-1');
      for (i = 0; i < links.length; i++) {
        if (link !== links[i]) {
          // Close all other collapses.
          this._showOrHideCollapse(links[i], false);
          this.toggleClass('active', false, links[i]);

          // If the active collapse is opened, then grey-out the other links.
          this.toggleClass('greyed-out', collapse.opened, links[i]);
        }
      }
    },

    _styleLevel2Link: function(link, opened) {
      // Style the active selection.
      this.toggleClass('active', opened, link);

      // A level-2 link is inside a collapse, which comes after the level-1 link
      // responsible for toggling that collapse. Style the parent level-1 link
      // as well, so that the whole path of the tree is highlighted.
      var parentLink = Polymer.dom(link.parentElement).previousElementSibling;
      this._styleLevel1Link(parentLink, true);

      // This link might have a collapse as well that we need to open.
      this._showOrHideCollapse(link, opened);
    },

    _styleLevel3Link: function(link) {
      // Style the active selection.
      this.toggleClass('active', true, link);

      // A level-3 link is inside a level-2 collapse, and after the level-2
      // link responsible for opening it.
      this._styleLevel2Link(Polymer.dom(link.parentElement).previousElementSibling, true);
    },

    _showOrHideCollapse: function(link, opened) {
      var collapse = Polymer.dom(link).nextElementSibling;
      var expandButton = Polymer.dom(link).querySelector('paper-icon-button');

      // Wait until the element has been distributed and upgraded
      if (!expandButton || !collapse || !collapse.hide || !collapse.show)
        return;

      if (opened) {
        expandButton.icon = 'expand-less';
        collapse.show();
      } else {
        expandButton.icon = 'expand-more';
        collapse.hide();
      }
    },

    _resetScrollPosition: function() {
      var hash = window.location.hash;
      if (hash) {
        var elem = document.querySelector(hash);
        if (elem) {
          elem.scrollIntoView();
          return;
        }
      }

      Polymer.AppLayout.scroll();
    },

    _scrollToAnchor: function() {
      var hash = window.location.hash;
      if (hash) {
        var el = Polymer.dom(this).querySelector(hash);
        if (el) {
          el.scrollIntoView();
        } else {
          var viewer = Polymer.dom(this).querySelector(
            'iron-doc-element, iron-doc-mixin, iron-doc-namespace');
          if (viewer)
            viewer.scrollToAnchor(hash);
        }
      }
    },

    _collapseTocChanged: function() {
      if (this._tocElement) {
        this._updateTocStyles();

        if (this._shouldCollapseToc) {
          var wrapper = this._tocElement.parentElement;
          this.toggleClass('fixed', false, wrapper);
          this._resetWrapperToRelativePosition(wrapper);
        }
      }
    },

    _getStickyTocPosition: function() {
      // If there is a dev shell, it will have a header element for the
      // docs header.
      var shell = Polymer.dom(this).querySelector('devguide-shell');
      if (shell && shell.header) {
        return shell.header.getBoundingClientRect().height;
      }

      // If there isn't, this could be the blog page, and we
      // will should a header element distrubuted in the light dom.
      var header = Polymer.dom(this).querySelector('#header');
      if (header) {
        return header.getBoundingClientRect().height;
      }
    },

    _onScroll: function() {
      // We only need to do something if the toc is on the right.
      if (!this._tocElement) {
        return;
      }

      var article = Polymer.dom(this).querySelector('article');
      if (!article) {
        return;
      }

      var wrapper = this._tocElement.parentElement;
      if (this._shouldCollapseToc) {
        return;
      }

      var scrollTop = document.documentElement.scrollTop || document.body.scrollTop;
      this._resizeToc(wrapper, article, scrollTop);
    },

    _resizeToc: function(wrapper, article, scrollTop) {
      // If we haven't scrolled passed the target position, relatively position the TOC.
      var fixed = scrollTop >= this._stickyTocPosition;
      this.toggleClass('fixed', fixed, wrapper);

      if (fixed) {
        // How much space we have available for the toc.
        // where on the screen we started + how much the view is scrolled + the height.
        var articleBottom = article.getBoundingClientRect().top + scrollTop + article.offsetHeight;

        // If the remaining content is smaller than the window, then the footer is
        // visible and its offset is the height of the remaining content. Otherwise
        // it's below the fold, so use the window size instead.
        var remainingContentSize = articleBottom - scrollTop;
        var visibleFooterOffset = Math.min(remainingContentSize, window.innerHeight);

        var topPadding = 64;
        var bottomPadding = 20;
        var maxHeight = visibleFooterOffset - topPadding - bottomPadding;
        wrapper.style.display = maxHeight > 0 ? '' : 'none';
        wrapper.style.maxHeight = maxHeight + 'px';
        wrapper.style.top = topPadding + 'px';
      } else {
        this._resetWrapperToRelativePosition(wrapper);
      }
    },

    _updateTocStyles: function() {
      // This is a new page, so re-calculate the offset at which we're fixing the TOC.
      this._stickyTocPosition = this._getStickyTocPosition();
      this._tocElement.open = !this._shouldCollapseToc;

      // Apply styles to all the divs that need to know there's a TOC
      this.toggleClass('right-nav', !this._shouldCollapseToc, Polymer.dom(this).querySelector('.article-wrapper'));
      this.toggleClass('right-nav', !this._shouldCollapseToc, Polymer.dom(this).querySelector('.header-wrapper'));
    },

    _resetWrapperToRelativePosition: function(wrapper) {
      wrapper.style.display = '';
      wrapper.style.maxHeight = '';
      wrapper.style.top = '0px';
    }
  });
  </script>
</dom-module><|MERGE_RESOLUTION|>--- conflicted
+++ resolved
@@ -328,17 +328,12 @@
     },
 
     _onSearchInputChange: function() {
-      this.set('_sectionRoute.path', '/search/');
+      this.path = '/search/';
       this._searchParams = {'q':this.$.searchBox.value, 'start':null} ;
     },
 
     _doSearch: function() {
       if (this._searchParams.q) {
-<<<<<<< HEAD
-        this.path = '/search/';
-
-=======
->>>>>>> 536ca512
         this.$.cseSearch.params = {
           q: this._searchParams.q,
           key: 'AIzaSyCMGfdDaSfjqv5zYoS0mTJnOT3e9MURWkU',
