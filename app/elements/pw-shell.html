<!--
@license
Copyright (c) 2016 The Polymer Project Authors. All rights reserved.
This code may only be used under the BSD style license found at http://polymer.github.io/LICENSE.txt
The complete set of authors may be found at http://polymer.github.io/AUTHORS.txt
The complete set of contributors may be found at http://polymer.github.io/CONTRIBUTORS.txt
Code distributed by Google as part of the polymer project is also
subject to an additional IP rights grant found at http://polymer.github.io/PATENTS.txt
-->
<link rel="import" href="../bower_components/polymer/polymer.html">

<link rel="import" href="../bower_components/app-layout/app-drawer/app-drawer.html">
<link rel="import" href="../bower_components/app-layout/app-header/app-header.html">
<link rel="import" href="../bower_components/app-route/app-location.html">
<link rel="import" href="../bower_components/app-route/app-route.html">
<link rel="import" href="../bower_components/iron-ajax/iron-ajax.html">
<link rel="import" href="../bower_components/iron-media-query/iron-media-query.html">
<link rel="import" href="../bower_components/iron-flex-layout/iron-flex-layout-classes.html">
<link rel="import" href="../bower_components/paper-toast/paper-toast.html">

<dom-module id="pw-shell">
  <template>
    <style include="iron-flex iron-positioning">
      :host {
        display: block;
        margin-top: 64px;

        --app-header-z-index: 101;
        --app-drawer-z-index: 102;
      }

      a {
        color: #6b6b6b;
        text-decoration: none;
      }

      /* To avoid flashing the content before it's being distributed,
       * the nav links where initially display: none. */
      a.site-nav, ::content a.site-nav {
        display: flex;
      }

      a.iron-selected {
        color: #333;
      }

      .drawer {
       display: none;
       z-index: var(--app-drawer-z-index);
      }

      .drawer-contents {
        height: 100%;
        overflow-y: auto;
        -webkit-overflow-scrolling: touch;
      }

      .drawer-contents img {
        margin: 16px 30px;
        height: 24px;
      }

      .drawer-toggle {
        display: none;
      }

      .header {
        position: fixed;
        top: 0;
        right: 0;
        left: 0;
        background-color: #FFF;
        font-weight: 400;
        z-index: var(--app-header-z-index);
      }

      .header-toolbar {
        padding: 0 8px;
      }

      .header-toolbar .logo-link {
        padding-left: 20px;
        height: 24px;
      }

      .header-toolbar .logo-link img {
        height: 100%;
        vertical-align: middle;
      }

      .header-toolbar .logo-link span {
        font-size: 20px;
        color: black;
        padding-left: 5px;
        vertical-align: middle;
      }

      nav {
        height: 64px;
        padding: 0 8px;
      }

      .sections-tabs a {
        display: inline-block;
        margin: 0 8px;
        padding-top: 24px;
        height: 100%;
        box-sizing: border-box;
      }

      .sections-tabs a.iron-selected {
        border-bottom: 4px solid #f50057;  /* pink-a400 */
      }

      :host([active-docs-version="1.0"]) .sections-tabs a[data-version="2.0"],
      :host([active-docs-version="2.0"]) .sections-tabs a[data-version="1.0"] {
        display: none;
      }

      .search-box {
        width: 100%;
        height: 100%;
        padding: 0 12px;
        font-size: 16px;
        border: none;
        box-sizing: border-box;
        -webkit-transform: translate3d(100%, 0, 0);
        transform: translate3d(100%, 0, 0);
        transition: -webkit-transform 0.2s;
        transition: transform 0.2s;
      }

      .search-box:focus {
        -webkit-transform: translate3d(0, 0, 0);
        transform: translate3d(0, 0, 0);
      }

      .version-selector {
        display: inline-block;
        margin: 16px 4px;
        height: 24px;
        vertical-align: top;
      }

      .version-selector paper-dropdown-menu-light {
        width: 60px;
        margin-left: 20px;
        vertical-align: middle;
      }

      @media (max-width: 767px) {
        .drawer, .drawer-toggle {
          display: block;
        }

        .sections-tabs > a {
          display: none;
        }
      }
    </style>

    <app-location route="{{_route}}" path="{{path}}"></app-location>
    <app-route route="[[_route]]" pattern="/:version/:section" data="{{_routeData}}"></app-route>
    <app-route route="{{_route}}" pattern="/search/" query-params="{{_searchParams}}"></app-route>

<<<<<<< HEAD
    <iron-ajax url="[[_sectionRoute.path]]" handle-as="document" on-response="_handleResponse" on-error="_handleError" auto></iron-ajax>
=======
    <iron-ajax url="[[path]]" handle-as="document" on-response="_handleResponse" auto></iron-ajax>
>>>>>>> 3639dfa9
    <iron-ajax id="cseSearch" url="https://www.googleapis.com/customsearch/v1" on-response="_handleSearchResponse"></iron-ajax>

    <app-header class="header" reveals snaps shadow>
      <div class="header-toolbar layout horizontal center">
        <paper-icon-button class="drawer-toggle" icon="pw-icons:menu" on-click="_toggleDrawer"></paper-icon-button>

        <a href="/" class="logo-link">
          <img src="../images/logos/p-logo.png" alt="Polymer Logo">
          <span>Polymer Project</span>
        </a>

        <div class="flex"></div>

        <nav>
          <iron-selector class="sections-tabs" attr-for-selected="name" activate-event="" selected="[[_computeSection(path)]]">

            <a href="/1.0/start/" name="1.0/start" data-version="1.0">Start</a>
            <a href="/1.0/docs/devguide/feature-overview" name="1.0/docs" data-version="1.0">Polymer</a>
            <a href="/1.0/toolbox/" name="1.0/toolbox" data-version="1.0">App Toolbox</a>

            <a href="/2.0/start/" name="2.0/start" data-version="2.0">Start</a>
            <a href="/2.0/docs/devguide/feature-overview" name="2.0/docs" data-version="2.0">Polymer</a>
            <a href="/2.0/toolbox/" name="2.0/toolbox" data-version="2.0">App Toolbox</a>

            <a href="/blog/" name="blog">Blog</a>
            <a href="/community/" name="community">Community</a>
          </iron-selector>
        </nav>

        <paper-icon-button icon="pw-icons:search" on-click="_focusSearch" tabindex="-1" aria-label="Search Polymer site"></paper-icon-button>
      </div>

      <label aria-hidden id="searchLabel" hidden>Search Polymer site</label>
      <input id="searchBox" on-change="_onSearchInputChange" type="search" class="search-box fit" placeholder="Search Polymer Site" aria-labelledby="searchLabel">
    </app-header>

    <app-drawer id="drawer" class="drawer" swipe-open>
      <div class="drawer-contents" on-click="_closeDrawer">
        <img src="../images/logos/p-logo.png" alt="Polymer Logo">

        <div class="version-selector">
          <b>Version</b>
          <paper-dropdown-menu-light no-label-float id="paperDropdown">
            <paper-listbox class="dropdown-content" selected="[[activeDocsVersion]]" attr-for-selected="name" on-iron-select="_listboxVersionChanged">
              <paper-item name="1.0">1.0</paper-item>
              <paper-item name="2.0">2.0</paper-item>
            </paper-listbox>
          </paper-dropdown-menu-light>
        </div>
        <content select=".site-nav"></content>
      </div>
    </app-drawer>

    <content></content>

    <iron-media-query query="(max-width: 1000px)" query-matches="{{_shouldCollapseToc}}"></iron-media-query>

    <script type="text/javascript">
      /* <![CDATA[ */
      var google_conversion_id = 935743779;
      var google_custom_params = window.google_tag_params;
      var google_remarketing_only = true;
      /* ]]> */
    </script>
    <script type="text/javascript" src="//www.googleadservices.com/pagead/conversion.js">
    </script>
    <noscript>
      <div style="display:inline;">
      <img height="1" width="1" style="border-style:none;" alt="" src="//googleads.g.doubleclick.net/pagead/viewthroughconversion/935743779/?value=0&amp;guid=ON&amp;script=0"/>
      </div>
    </noscript>

  </template>

  <script>
  Polymer({
    is: 'pw-shell',

    properties: {
      /**
       * True if the window size is small enough that the TOC has floated
       * to the top of the view, and should be collapsed.
       */
      _shouldCollapseToc: {
        observer: '_collapseTocChanged'
      },

      _searchParams: {
        type: Object,
        observer: '_searchParamsChanged'
      },

      /**
       * Which version (1.0 or 2.0) of the docs we are using, so that the
       * main nav and side nav can be kept in sync across page navigations.
       */
      activeDocsVersion: {
        type: String,
        value: '2.0',
        reflectToAttribute: true
      },

      path: {
        type: String
      }
    },

    attached: function() {
      // Lazy load the footer and the icons since they're not critical and you're
      // probably not looking at the bottom of the page on first paint. Also
      // FREAM (First-paint Rules Everything Around Me)
      Polymer.RenderStatus.afterNextRender(this, function() {
        this.importHref(this.resolveUrl('/elements/pw-shell-lazy-elements.html'));
        this.importHref(this.resolveUrl('/elements/icons.html'));
        this.importHref(this.resolveUrl('/elements/devguide-shell.html'), function() {
          var shell = Polymer.dom(this).querySelector('devguide-shell');
          if (shell)
            shell.removeAttribute('unresolved');
        });
        this.importHref(this.resolveUrl('/elements/pw-footer.html'));
        this.importHref(this.resolveUrl('/elements/google-youtube.html'));
      });

      // app-route doesn't handle clicking on the TOC anchors.
      window.addEventListener('hashchange', this._scrollToAnchor.bind(this));
      window.addEventListener('location-changed', this._scrollToAnchor.bind(this));

      // Keep track of the scrolling position so that we can fix the TOC (which is in our light dom)
      this._stickyTocPosition = this._getStickyTocPosition();
      document.addEventListener('scroll', this._onScroll.bind(this));

<<<<<<< HEAD
      // Save the fact that this is a first load, so that we don't double render it.
      this._isInitialNavigation = true;
=======
      // Save the initial URL so that we don't double-render the first load.
      this._currentPageURL = this.path;
>>>>>>> 3639dfa9

      // Save which version of docs we're looking at, since we need to
      // maintain this state across the app. Note that not all sections are versioned.
      if (this._routeData.version === '1.0' || this._routeData.version === '2.0')
        this.activeDocsVersion = this._routeData.version;
    },

    _listboxVersionChanged: function(event) {
      var newSelection = event.detail.item.textContent;
      if (newSelection === this.activeDocsVersion)
        return;
      this.activeDocsVersion = newSelection;
      this.path = '/' + this.activeDocsVersion + '/start/';
    },

    _toggleDrawer: function() {
      this.$.drawer.toggle();
    },

    _closeDrawer: function(event) {
      // If this event comes from the paper dropdown menu, then it just means
      // we're opening the version selector, so we shouldn't close the drawer.
      if (Polymer.dom(event).localTarget.id === 'paperDropdown')
        return;
      this.$.drawer.close();
    },

    _focusSearch: function() {
      this.$.searchBox.focus();
    },

    _onSearchInputChange: function() {
      this.path = '/search/';
      this._searchParams = {'q':this.$.searchBox.value, 'start':null} ;
    },

    _doSearch: function() {
      if (this._searchParams.q) {
        this.$.cseSearch.params = {
          q: this._searchParams.q,
          key: 'AIzaSyCMGfdDaSfjqv5zYoS0mTJnOT3e9MURWkU',
          cx: '012790892085874323134:dqsp1svowso'
        };

        // Paginated search.
        if (this._searchParams.start && this._searchParams.start !== 0) {
          this.$.cseSearch.params.start = this._searchParams.start;
        }

        // analytics
        if (window.recordSearch) {
          window.recordSearch(this._searchParams.q);
        }

        this.$.cseSearch.generateRequest();
      }
    },

    _searchParamsChanged: function(newParams, oldParams) {
      // Either the whole query may have changed (because we added or changed
      // the +more: search parameter, or the start page has changed in the
      // same query)
      if (!!oldParams && (newParams !== oldParams || oldParams.start !== newParams.start)) {
        this._doSearch();
      }
    },

    _computeSection: function(path) {
      // This attempts to match the prefix of the current path with the name attribute on one of
      // the links in .sections-tabs (e.g. '1.0/start', '2.0/toolbox', 'blog', 'community', etc.).
      var match = /^\/([12]\.0\/[^\/]+|blog|community)\//.exec(path);
      return match ? match[1] : null;
    },

    _handleError: function(event) {
      if (this._isInitialNavigation) {
        this._isInitialNavigation = false;
      }

      window.showToast('This page was not cached for offline use :(');
    },

    _handleResponse: function(event) {
<<<<<<< HEAD
      // Don't reload the current page on initial navigation, since the server is
      // already serving the correct page.
      if (this._isInitialNavigation) {
        this._isInitialNavigation = false;
      } else {
=======
      // Don't re-load the same thing you're looking at.
      if (this._currentPageURL !== this.path) {
>>>>>>> 3639dfa9
        // Not all sections have a version, so only update the docs version if
        // there's actually a change.
        // Also I don't understand, but 'blog' comes with a version of "blog" so...
        var version = this._routeData.version;
        if (version === '1.0' || version === '2.0') {
          this.activeDocsVersion = version;
        }

<<<<<<< HEAD
=======
        this._currentPageURL = this.path;

>>>>>>> 3639dfa9
        var doc = event.detail.response;
        document.title = doc.title;

        // Since the response is a document that's already parsed, don't
        // just innerHTML it (which converts it to a string and then reparses it),
        // and just use the nodes we need.
        Polymer.dom(this).innerHTML = '';
        var shell = doc.querySelector('pw-shell');

        var fragment = document.createDocumentFragment();
        while (shell.firstChild) {
          fragment.appendChild(shell.firstChild);
        }

        Polymer.dom(this).appendChild(document.importNode(fragment, true));
        Polymer.dom.flush();  // Force upgrades.

        // *If* the devguide-shell import is loaded, we can remove its
        // unresolved attribute from the template. If it hasn't i.e we're serving
        // this from the SW but the HTML import hasn't finished yet, then
        // remove the attribute in the importHref callback, or else you get FOUC)
        var devshell = Polymer.dom(this).querySelector('devguide-shell');
        if (devshell && devshell.hasAttribute('unresolved') && devshell.header)
          devshell.removeAttribute('unresolved');

        // Analytics. Don't double-report search
        if (this.path != '/search/' && window.recordPageview) {
          window.recordPageview();
        }
      }

      // Scroll to an anchor, if we have one.
      if (window.location.hash) {
        this._scrollToAnchor();
      } else {
        this.async(this._resetScrollPosition);
      }

      // If we have any query parameters, that means we are displaying the
      // search results page, and we should kick off a search, if we
      // haven't already
      if (this.path === '/search/' && this._searchParams.q) {
        this._doSearch();
      }

      // If we're not in a small view, render the TOC as open.
      this._tocElement = Polymer.dom(this).querySelector('details');
      if (this._tocElement) {
        this._updateTocStyles();
      }

      // If there's two links matching this path (i.e. because there's no landing
      // page for a section), and pick the deepest link to highlight.
      var matchingLinks = Polymer.dom(this).querySelectorAll('a.site-nav[name="' + this.path +'"]');
      var activeLink = matchingLinks[matchingLinks.length - 1];

      if (activeLink) {
        this.toggleClass('iron-selected', true, activeLink);
        this.styleLinkPath(activeLink, true);
      }

      // Highlight any code bits that need to be highlighted.
      var codeBlocks = Polymer.dom(this).querySelectorAll('pre code');
      for (var i = 0; i < codeBlocks.length; i++) {
        hljs.highlightBlock(codeBlocks[i]);
      }
    },

    _handleSearchResponse: function(event) {
      var i;  // the linter which may not be named has issues.
      var response = event.detail.response;

      // Hide the existing section being displayed.
      var resultsElement = Polymer.dom(this).querySelector('.search-results');
      resultsElement.querySelector('section > div:not([hidden])').hidden = true;

      var section;  // The results section that we're going to show.
      var searchParams = this._searchParams.q;

      // Ugh, so. we use the (undocumented) +more:version
      // search parameter, which means we need to uhhh remove the +more
      // keyword by hand if it already exists.
      var matches = searchParams.match(/(.*) more:(1\.0|2\.0|Blog)/);
      var activeLabel;
      if (matches && matches.length > 2) {
        searchParams = matches[1];
        activeLabel = matches[2];
      }

      // Restricted search buttons.
      var queryPrefix = '?q=' + searchParams;
      var labels = resultsElement.querySelectorAll('a.search-filter');
      for (i = 0; i < labels.length; i++) {
        if (labels[i].dataset.label === 'all') {
          labels[i].href = queryPrefix;
          this.toggleClass('active', !activeLabel,  labels[i]);
        } else {
          labels[i].href = queryPrefix + '+more:' + labels[i].dataset.label;
          this.toggleClass('active', labels[i].dataset.label === activeLabel, labels[i]);
        }
      }

      if (!response || !response.items) {
        section = resultsElement.querySelector('.no-results');
      } else if (response.items) {
        section = resultsElement.querySelector('.yes-results');

        // Clean up the version bit for easier using.
        for (var item = 0; item < response.items.length; item++) {
          response.items[item].label = response.items[item].labels[0].displayName;
        }

        // Populate the results in the dom-repeat.
        section.querySelector('template').items = response.items;

        // Previous and Next buttons.
        queryPrefix += '&start=';

        var button = section.querySelector('.next-results');
        if (response.queries.nextPage) {
          this.toggleClass('button-hidden', false, button);
          button.href = queryPrefix + response.queries.nextPage[0].startIndex;
        } else {
          this.toggleClass('button-hidden', true, button);
        }

        button = section.querySelector('.previous-results');
        if (response.queries.previousPage) {
          this.toggleClass('button-hidden', false, button);
          button.href = queryPrefix + response.queries.previousPage[0].startIndex;
        } else {
          this.toggleClass('button-hidden', true, button);
        }
      }

      // There's a bunch of places where we displayed what you searched for.
      var queryElements = section.querySelectorAll('.search-query');
      for (i = 0; i < queryElements.length; i++) {
        queryElements[i].textContent = searchParams;
      }

      // Flawless victory.
      section.hidden = false;
    },

    styleLinkPath: function(link, opened) {
      var classList = link.classList;

      if (classList.contains('level-1')) {
        this._styleLevel1Link(link, opened);
      } else if (classList.contains('level-2') && classList.contains('indent')) {
        this._styleLevel3Link(link);
      } else if (classList.contains('level-2')) {
        this._styleLevel2Link(link, opened);
      }
    },

    _styleLevel1Link: function(link, opened) {
      // Style the active selection.
      this.toggleClass('active', opened, link);

      var collapse = Polymer.dom(link).nextElementSibling;
      this._showOrHideCollapse(link, opened);

      // Style all the other greyed-out links.
      links = Polymer.dom(this).querySelectorAll('a.level-1');
      for (i = 0; i < links.length; i++) {
        if (link !== links[i]) {
          // Close all other collapses.
          this._showOrHideCollapse(links[i], false);
          this.toggleClass('active', false, links[i]);

          // If the active collapse is opened, then grey-out the other links.
          this.toggleClass('greyed-out', collapse.opened, links[i]);
        }
      }
    },

    _styleLevel2Link: function(link, opened) {
      // Style the active selection.
      this.toggleClass('active', opened, link);

      // A level-2 link is inside a collapse, which comes after the level-1 link
      // responsible for toggling that collapse. Style the parent level-1 link
      // as well, so that the whole path of the tree is highlighted.
      var parentLink = Polymer.dom(link.parentElement).previousElementSibling;
      this._styleLevel1Link(parentLink, true);

      // This link might have a collapse as well that we need to open.
      this._showOrHideCollapse(link, opened);
    },

    _styleLevel3Link: function(link) {
      // Style the active selection.
      this.toggleClass('active', true, link);

      // A level-3 link is inside a level-2 collapse, and after the level-2
      // link responsible for opening it.
      this._styleLevel2Link(Polymer.dom(link.parentElement).previousElementSibling, true);
    },

    _showOrHideCollapse: function(link, opened) {
      var collapse = Polymer.dom(link).nextElementSibling;
      var expandButton = Polymer.dom(link).querySelector('paper-icon-button');

      // Wait until the element has been distributed and upgraded
      if (!expandButton || !collapse || !collapse.hide || !collapse.show)
        return;

      if (opened) {
        expandButton.icon = 'expand-less';
        collapse.show();
      } else {
        expandButton.icon = 'expand-more';
        collapse.hide();
      }
    },

    _resetScrollPosition: function() {
      var hash = window.location.hash;
      if (hash) {
        var elem = document.querySelector(hash);
        if (elem) {
          elem.scrollIntoView();
          return;
        }
      }

      Polymer.AppLayout.scroll();
    },

    _scrollToAnchor: function() {
      var hash = window.location.hash;
      if (hash) {
        var el = Polymer.dom(this).querySelector(hash);
        if (el) {
          el.scrollIntoView();
        } else {
          var viewer = Polymer.dom(this).querySelector(
            'iron-doc-element, iron-doc-mixin, iron-doc-namespace');
          if (viewer)
            viewer.scrollToAnchor(hash);
        }
      }
    },

    _collapseTocChanged: function() {
      if (this._tocElement) {
        this._updateTocStyles();

        if (this._shouldCollapseToc) {
          var wrapper = this._tocElement.parentElement;
          this.toggleClass('fixed', false, wrapper);
          this._resetWrapperToRelativePosition(wrapper);
        }
      }
    },

    _getStickyTocPosition: function() {
      // If there is a dev shell, it will have a header element for the
      // docs header.
      var shell = Polymer.dom(this).querySelector('devguide-shell');
      if (shell && shell.header) {
        return shell.header.getBoundingClientRect().height;
      }

      // If there isn't, this could be the blog page, and we
      // will should a header element distrubuted in the light dom.
      var header = Polymer.dom(this).querySelector('#header');
      if (header) {
        return header.getBoundingClientRect().height;
      }
    },

    _onScroll: function() {
      // We only need to do something if the toc is on the right.
      if (!this._tocElement) {
        return;
      }

      var article = Polymer.dom(this).querySelector('article');
      if (!article) {
        return;
      }

      var wrapper = this._tocElement.parentElement;
      if (this._shouldCollapseToc) {
        return;
      }

      var scrollTop = document.documentElement.scrollTop || document.body.scrollTop;
      this._resizeToc(wrapper, article, scrollTop);
    },

    _resizeToc: function(wrapper, article, scrollTop) {
      // If we haven't scrolled passed the target position, relatively position the TOC.
      var fixed = scrollTop >= this._stickyTocPosition;
      this.toggleClass('fixed', fixed, wrapper);

      if (fixed) {
        // How much space we have available for the toc.
        // where on the screen we started + how much the view is scrolled + the height.
        var articleBottom = article.getBoundingClientRect().top + scrollTop + article.offsetHeight;

        // If the remaining content is smaller than the window, then the footer is
        // visible and its offset is the height of the remaining content. Otherwise
        // it's below the fold, so use the window size instead.
        var remainingContentSize = articleBottom - scrollTop;
        var visibleFooterOffset = Math.min(remainingContentSize, window.innerHeight);

        var topPadding = 64;
        var bottomPadding = 20;
        var maxHeight = visibleFooterOffset - topPadding - bottomPadding;
        wrapper.style.display = maxHeight > 0 ? '' : 'none';
        wrapper.style.maxHeight = maxHeight + 'px';
        wrapper.style.top = topPadding + 'px';
      } else {
        this._resetWrapperToRelativePosition(wrapper);
      }
    },

    _updateTocStyles: function() {
      // This is a new page, so re-calculate the offset at which we're fixing the TOC.
      this._stickyTocPosition = this._getStickyTocPosition();
      this._tocElement.open = !this._shouldCollapseToc;

      // Apply styles to all the divs that need to know there's a TOC
      this.toggleClass('right-nav', !this._shouldCollapseToc, Polymer.dom(this).querySelector('.article-wrapper'));
      this.toggleClass('right-nav', !this._shouldCollapseToc, Polymer.dom(this).querySelector('.header-wrapper'));
    },

    _resetWrapperToRelativePosition: function(wrapper) {
      wrapper.style.display = '';
      wrapper.style.maxHeight = '';
      wrapper.style.top = '0px';
    }
  });
  </script>
</dom-module><|MERGE_RESOLUTION|>--- conflicted
+++ resolved
@@ -163,11 +163,7 @@
     <app-route route="[[_route]]" pattern="/:version/:section" data="{{_routeData}}"></app-route>
     <app-route route="{{_route}}" pattern="/search/" query-params="{{_searchParams}}"></app-route>
 
-<<<<<<< HEAD
-    <iron-ajax url="[[_sectionRoute.path]]" handle-as="document" on-response="_handleResponse" on-error="_handleError" auto></iron-ajax>
-=======
-    <iron-ajax url="[[path]]" handle-as="document" on-response="_handleResponse" auto></iron-ajax>
->>>>>>> 3639dfa9
+    <iron-ajax url="[[path]]" handle-as="document" on-response="_handleResponse" on-error="_handleError" auto></iron-ajax>
     <iron-ajax id="cseSearch" url="https://www.googleapis.com/customsearch/v1" on-response="_handleSearchResponse"></iron-ajax>
 
     <app-header class="header" reveals snaps shadow>
@@ -299,13 +295,8 @@
       this._stickyTocPosition = this._getStickyTocPosition();
       document.addEventListener('scroll', this._onScroll.bind(this));
 
-<<<<<<< HEAD
       // Save the fact that this is a first load, so that we don't double render it.
       this._isInitialNavigation = true;
-=======
-      // Save the initial URL so that we don't double-render the first load.
-      this._currentPageURL = this.path;
->>>>>>> 3639dfa9
 
       // Save which version of docs we're looking at, since we need to
       // maintain this state across the app. Note that not all sections are versioned.
@@ -389,16 +380,11 @@
     },
 
     _handleResponse: function(event) {
-<<<<<<< HEAD
       // Don't reload the current page on initial navigation, since the server is
       // already serving the correct page.
       if (this._isInitialNavigation) {
         this._isInitialNavigation = false;
       } else {
-=======
-      // Don't re-load the same thing you're looking at.
-      if (this._currentPageURL !== this.path) {
->>>>>>> 3639dfa9
         // Not all sections have a version, so only update the docs version if
         // there's actually a change.
         // Also I don't understand, but 'blog' comes with a version of "blog" so...
@@ -407,11 +393,6 @@
           this.activeDocsVersion = version;
         }
 
-<<<<<<< HEAD
-=======
-        this._currentPageURL = this.path;
-
->>>>>>> 3639dfa9
         var doc = event.detail.response;
         document.title = doc.title;
 
