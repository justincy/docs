<!--
@license
Copyright (c) 2016 The Polymer Project Authors. All rights reserved.
This code may only be used under the BSD style license found at http://polymer.github.io/LICENSE.txt
The complete set of authors may be found at http://polymer.github.io/AUTHORS.txt
The complete set of contributors may be found at http://polymer.github.io/CONTRIBUTORS.txt
Code distributed by Google as part of the polymer project is also
subject to an additional IP rights grant found at http://polymer.github.io/PATENTS.txt
-->
<link rel="import" href="../bower_components/polymer/polymer.html">

<link rel="import" href="../bower_components/app-layout/app-drawer/app-drawer.html">
<link rel="import" href="../bower_components/app-layout/app-header/app-header.html">
<link rel="import" href="../bower_components/app-route/app-location.html">
<link rel="import" href="../bower_components/app-route/app-route.html">
<link rel="import" href="../bower_components/iron-ajax/iron-ajax.html">
<link rel="import" href="../bower_components/iron-media-query/iron-media-query.html">
<link rel="import" href="../bower_components/iron-flex-layout/iron-flex-layout-classes.html">
<link rel="import" href="../bower_components/paper-toast/paper-toast.html">

<dom-module id="pw-shell">
  <template>
    <style include="iron-flex iron-positioning">
      :host {
        --app-header-z-index: 101;
        --app-drawer-z-index: 102;
      }

      a {
        color: #6b6b6b;
        text-decoration: none;
      }

      /* To avoid flashing the content before it's being distributed,
       * the nav links where initially display: none. */
      .drawer-contents ::content .site-nav {
        display: block;
      }

      a.iron-selected {
        color: #333;
      }

      .drawer {
       display: none;
       z-index: var(--app-drawer-z-index);
      }

      .drawer-contents {
        height: 100%;
        overflow-y: auto;
        -webkit-overflow-scrolling: touch;
      }

      .drawer-toggle {
        display: none;
      }

      .header {
        position: fixed;
        top: 0;
        right: 0;
        left: 0;
        background-color: #FFF;
        font-weight: 400;
        z-index: var(--app-header-z-index);
      }

      .header-toolbar {
        padding: 0 8px;
      }

      .header-toolbar .logo-link {
        padding-left: 20px;
        height: 24px;
      }

      .header-toolbar .logo-link img {
        height: 100%;
        vertical-align: middle;
      }

      .header-toolbar .logo-link span {
        font-size: 20px;
        color: black;
        padding-left: 5px;
        vertical-align: middle;
      }

      nav {
        height: 64px;
        padding: 0 8px;
      }

      .sections-tabs a {
        display: inline-block;
        margin: 0 8px;
        padding-top: 24px;
        height: 100%;
        box-sizing: border-box;
      }

      .sections-tabs a.iron-selected {
        border-bottom: 4px solid #f50057;  /* pink-a400 */
      }

      :host([active-docs-version="1.0"]) .sections-tabs a[data-version="2.0"],
      :host([active-docs-version="2.0"]) .sections-tabs a[data-version="1.0"] {
        display: none;
      }

      .search-box {
        width: 100%;
        height: 100%;
        padding: 0 12px;
        font-size: 16px;
        border: none;
        box-sizing: border-box;
        -webkit-transform: translate3d(100%, 0, 0);
        transform: translate3d(100%, 0, 0);
        transition: -webkit-transform 0.2s;
        transition: transform 0.2s;
      }

      .search-box:focus {
        -webkit-transform: translate3d(0, 0, 0);
        transform: translate3d(0, 0, 0);
      }

      @media (max-width: 767px) {
        .drawer, .drawer-toggle {
          display: block;
        }

        .sections-tabs > a {
          display: none;
        }
      }
    </style>

    <app-location route="{{_route}}" path="{{path}}"></app-location>
    <app-route route="[[_route]]" pattern="/:version/:section" data="{{_routeData}}"></app-route>
    <app-route route="{{_route}}" pattern="/search/" query-params="{{_searchParams}}"></app-route>

    <iron-ajax url="[[path]]" handle-as="document" on-response="_handleResponse" on-error="_handleError" auto></iron-ajax>
    <iron-ajax id="cseSearch" url="https://www.googleapis.com/customsearch/v1" on-response="_handleSearchResponse"></iron-ajax>

    <app-header class="header" reveals snaps shadow>
      <div class="header-toolbar layout horizontal center">
        <paper-icon-button class="drawer-toggle" icon="pw-icons:menu" on-click="_toggleDrawer"></paper-icon-button>

        <a href="/" class="logo-link">
          <img src="../images/logos/p-logo.png" alt="Polymer Logo">
          <span>Polymer Project</span>
        </a>

        <div class="flex"></div>

        <nav>
          <iron-selector class="sections-tabs" attr-for-selected="name" activate-event="" selected="[[_computeSection(path)]]">

            <a href="/1.0/start/" name="1.0/start" data-version="1.0">Start</a>
            <a href="/1.0/docs/devguide/feature-overview" name="1.0/docs" data-version="1.0">Polymer</a>
            <a href="/1.0/toolbox/" name="1.0/toolbox" data-version="1.0">App Toolbox</a>

            <a href="/2.0/start/" name="2.0/start" data-version="2.0">Start</a>
            <a href="/2.0/docs/devguide/feature-overview" name="2.0/docs" data-version="2.0">Polymer</a>
            <a href="/2.0/toolbox/" name="2.0/toolbox" data-version="2.0">App Toolbox</a>

            <a href="/blog/" name="blog">Blog</a>
            <a href="/community/" name="community">Community</a>
          </iron-selector>
        </nav>

        <paper-icon-button icon="pw-icons:search" on-click="_focusSearch" tabindex="-1" aria-label="Search Polymer site"></paper-icon-button>
      </div>

      <label aria-hidden id="searchLabel" hidden>Search Polymer site</label>
      <input id="searchBox" on-change="_onSearchInputChange" type="search" class="search-box fit" placeholder="Search Polymer Site" aria-labelledby="searchLabel">
    </app-header>

    <app-drawer id="drawer" class="drawer" swipe-open>
      <div class="drawer-contents">
        <content select=".site-nav"></content>
      </div>
    </app-drawer>

    <content></content>

    <iron-media-query query="(max-width: 1000px)" query-matches="{{_shouldCollapseToc}}"></iron-media-query>

    <script type="text/javascript">
      /* <![CDATA[ */
      var google_conversion_id = 935743779;
      var google_custom_params = window.google_tag_params;
      var google_remarketing_only = true;
      /* ]]> */
    </script>
    <script type="text/javascript" src="//www.googleadservices.com/pagead/conversion.js">
    </script>
    <noscript>
      <div style="display:inline;">
      <img height="1" width="1" style="border-style:none;" alt="" src="//googleads.g.doubleclick.net/pagead/viewthroughconversion/935743779/?value=0&amp;guid=ON&amp;script=0"/>
      </div>
    </noscript>

  </template>

  <script>
  Polymer({
    is: 'pw-shell',

    properties: {
      /**
       * True if the window size is small enough that the TOC has floated
       * to the top of the view, and should be collapsed.
       */
      _shouldCollapseToc: {
        observer: '_collapseTocChanged'
      },

      _searchParams: {
        type: Object,
        observer: '_searchParamsChanged'
      },

      /**
       * Which version (1.0 or 2.0) of the docs we are using, so that the
       * main nav and side nav can be kept in sync across page navigations.
       */
      activeDocsVersion: {
        type: String,
        value: '2.0',
        reflectToAttribute: true
      },

      path: {
        type: String
      }
    },

    attached: function() {
      // Lazy load the footer and the icons since they're not critical and you're
      // probably not looking at the bottom of the page on first paint. Also
      // FREAM (First-paint Rules Everything Around Me)
      Polymer.RenderStatus.afterNextRender(this, function() {
        this.importHref(this.resolveUrl('/elements/pw-shell-lazy-elements.html'));
        this.importHref(this.resolveUrl('/elements/icons.html'));
        this.importHref(this.resolveUrl('/elements/pw-footer.html'));
        this.importHref(this.resolveUrl('/elements/google-youtube.html'));
        this.importHref(this.resolveUrl('/elements/pw-version-selector.html'));
        this.importHref(this.resolveUrl('/elements/iron-doc-viewer.html'));   
        this.importHref(this.resolveUrl('/elements/demo-tabs.html'));
      });

      // app-route doesn't handle clicking on the TOC anchors.
      window.addEventListener('hashchange', this._locationChanged.bind(this));
      window.addEventListener('location-changed', this._locationChanged.bind(this));

      // Keep track of the scrolling position so that we can fix the TOC (which is in our light dom)
      this._stickyTocPosition = this._getStickyTocPosition();
      document.addEventListener('scroll', this._onScroll.bind(this));

      // Save the fact that this is a first load, so that we don't double render it.
      this._isInitialNavigation = true;

      // Save which version of docs we're looking at, since we need to
      // maintain this state across the app. Note that not all sections are versioned.
      if (this._routeData.version === '1.0' || this._routeData.version === '2.0')
        this.activeDocsVersion = this._routeData.version;
    },

    _toggleDrawer: function() {
      this.$.drawer.toggle();
    },

    _focusSearch: function() {
      this.$.searchBox.focus();
    },

    _onSearchInputChange: function() {
      this.path = '/search/';
      this._searchParams = {'q':this.$.searchBox.value, 'start':null} ;
    },

    _doSearch: function() {
      if (this._searchParams.q) {
        this.$.cseSearch.params = {
          q: this._searchParams.q,
          key: 'AIzaSyCMGfdDaSfjqv5zYoS0mTJnOT3e9MURWkU',
          cx: '012790892085874323134:dqsp1svowso'
        };

        // Paginated search.
        if (this._searchParams.start && this._searchParams.start !== 0) {
          this.$.cseSearch.params.start = this._searchParams.start;
        }

        // analytics
        if (window.recordSearch) {
          window.recordSearch(this._searchParams.q);
        }

        this.$.cseSearch.generateRequest();
      }
    },

    _searchParamsChanged: function(newParams, oldParams) {
      // Either the whole query may have changed (because we added or changed
      // the +more: search parameter, or the start page has changed in the
      // same query)
      if (!!oldParams && (newParams !== oldParams || oldParams.start !== newParams.start)) {
        this._doSearch();
      }
    },

    _computeSection: function(path) {
      // This attempts to match the prefix of the current path with the name attribute on one of
      // the links in .sections-tabs (e.g. '1.0/start', '2.0/toolbox', 'blog', 'community', etc.).
      var match = /^\/([12]\.0\/[^\/]+|blog|community)\//.exec(path);
      return match ? match[1] : null;
    },

    _handleError: function(event) {
      if (this._isInitialNavigation) {
        this._isInitialNavigation = false;
      }

      window.showToast('This page was not cached for offline use :(');
    },

    _handleResponse: function(event) {
      // Don't reload the current page on initial navigation, since the server is
      // already serving the correct page.
      if (this._isInitialNavigation) {
        this._isInitialNavigation = false;
      } else {
        // Not all sections have a version, so only update the docs version if
        // there's actually a change.
        // Also I don't understand, but 'blog' comes with a version of "blog" so...
        var version = this._routeData.version;
        if (version === '1.0' || version === '2.0') {
          this.activeDocsVersion = version;
        }

        var doc = event.detail.response;
        document.title = doc.title;

        // Since the response is a document that's already parsed, don't
        // just innerHTML it (which converts it to a string and then reparses it),
        // and just use the nodes we need.
        Polymer.dom(this).innerHTML = '';
        var shell = doc.querySelector('pw-shell');

        var fragment = document.createDocumentFragment();
        while (shell.firstChild) {
          fragment.appendChild(shell.firstChild);
        }

        Polymer.dom(this).appendChild(document.importNode(fragment, true));
        Polymer.dom.flush();  // Force upgrades.

<<<<<<< HEAD
=======
        // *If* the devguide-shell import is loaded, we can remove its
        // unresolved attribute from the template. If it hasn't i.e we're serving
        // this from the SW but the HTML import hasn't finished yet, then
        // remove the attribute in the importHref callback, or else you get FOUC)
        var devshell = Polymer.dom(this).querySelector('devguide-shell');
        if (devshell && devshell.hasAttribute('unresolved') && devshell.header)
          devshell.removeAttribute('unresolved');

>>>>>>> a2bb6eb4
        // Analytics. Don't double-report search
        if (this.path != '/search/' && window.recordPageview) {
          window.recordPageview();
        }
      }

      // Scroll to an anchor, if we have one.
      if (window.location.hash) {
        this._locationChanged();
      } else {
        this.async(this._resetScrollPosition);
      }

      // If we have any query parameters, that means we are displaying the
      // search results page, and we should kick off a search, if we
      // haven't already
      if (this.path === '/search/' && this._searchParams.q) {
        this._doSearch();
      }

      // If we're not in a small view, render the TOC as open.
      this._tocElement = Polymer.dom(this).querySelector('details');
      if (this._tocElement) {
        this._updateTocStyles();
      }

      // If there's two links matching this path (i.e. because there's no landing
      // page for a section), and pick the deepest link to highlight.
      var matchingLinks = Polymer.dom(this).querySelectorAll('.site-nav a[name="' + this.path +'"]');
      var activeLink = matchingLinks[matchingLinks.length - 1];

      if (activeLink) {
        this.toggleClass('selected', true, activeLink);
        this.styleLinkPath(activeLink, true);
      }

      // Highlight any code bits that need to be highlighted.
      var codeBlocks = Polymer.dom(this).querySelectorAll('pre code');
      for (var i = 0; i < codeBlocks.length; i++) {
        hljs.highlightBlock(codeBlocks[i]);
      }
    },

    _handleSearchResponse: function(event) {
      var i;  // the linter which may not be named has issues.
      var response = event.detail.response;

      // Hide the existing section being displayed.
      var resultsElement = Polymer.dom(this).querySelector('.search-results');
      resultsElement.querySelector('section > div:not([hidden])').hidden = true;

      var section;  // The results section that we're going to show.
      var searchParams = this._searchParams.q;

      // Ugh, so. we use the (undocumented) +more:version
      // search parameter, which means we need to uhhh remove the +more
      // keyword by hand if it already exists.
      var matches = searchParams.match(/(.*) more:(1\.0|2\.0|Blog)/);
      var activeLabel;
      if (matches && matches.length > 2) {
        searchParams = matches[1];
        activeLabel = matches[2];
      }

      // Restricted search buttons.
      var queryPrefix = '?q=' + searchParams;
      var labels = resultsElement.querySelectorAll('a.search-filter');
      for (i = 0; i < labels.length; i++) {
        if (labels[i].dataset.label === 'all') {
          labels[i].href = queryPrefix;
          this.toggleClass('active', !activeLabel,  labels[i]);
        } else {
          labels[i].href = queryPrefix + '+more:' + labels[i].dataset.label;
          this.toggleClass('active', labels[i].dataset.label === activeLabel, labels[i]);
        }
      }

      if (!response || !response.items) {
        section = resultsElement.querySelector('.no-results');
      } else if (response.items) {
        section = resultsElement.querySelector('.yes-results');

        // Clean up the version bit for easier using.
        for (var item = 0; item < response.items.length; item++) {
          response.items[item].label = response.items[item].labels[0].displayName;
        }

        // Populate the results in the dom-repeat.
        section.querySelector('template').items = response.items;

        // Previous and Next buttons.
        queryPrefix += '&start=';

        var button = section.querySelector('.next-results');
        if (response.queries.nextPage) {
          this.toggleClass('button-hidden', false, button);
          button.href = queryPrefix + response.queries.nextPage[0].startIndex;
        } else {
          this.toggleClass('button-hidden', true, button);
        }

        button = section.querySelector('.previous-results');
        if (response.queries.previousPage) {
          this.toggleClass('button-hidden', false, button);
          button.href = queryPrefix + response.queries.previousPage[0].startIndex;
        } else {
          this.toggleClass('button-hidden', true, button);
        }
      }

      // There's a bunch of places where we displayed what you searched for.
      var queryElements = section.querySelectorAll('.search-query');
      for (i = 0; i < queryElements.length; i++) {
        queryElements[i].textContent = searchParams;
      }

      // Flawless victory.
      section.hidden = false;
    },

    styleLinkPath: function(link, opened) {
      var classList = link.classList;

      if (classList.contains('level-1')) {
        this._styleLevel1Link(link, opened);
      } else if (classList.contains('level-2') && classList.contains('indent')) {
        this._styleLevel3Link(link);
      } else if (classList.contains('level-2')) {
        this._styleLevel2Link(link, opened);
      }
    },

    _styleLevel1Link: function(link, opened) {
      // Style the active selection.
      this.toggleClass('active', opened, link);

      var collapse = Polymer.dom(link).nextElementSibling;
      this._showOrHideCollapse(link, opened);

      // Style all the other greyed-out links.
      links = Polymer.dom(this).querySelectorAll('a.level-1');
      for (i = 0; i < links.length; i++) {
        if (link !== links[i]) {
          // Close all other collapses.
          this._showOrHideCollapse(links[i], false);
          this.toggleClass('active', false, links[i]);

          // If the active collapse is opened, then grey-out the other links.
          this.toggleClass('greyed-out', collapse.opened, links[i]);
        }
      }
    },

    _styleLevel2Link: function(link, opened) {
      // Style the active selection.
      this.toggleClass('active', opened, link);

      // A level-2 link is inside a collapse, which comes after the level-1 link
      // responsible for toggling that collapse. Style the parent level-1 link
      // as well, so that the whole path of the tree is highlighted.
      var parentLink = Polymer.dom(link.parentElement).previousElementSibling;
      this._styleLevel1Link(parentLink, true);

      // This link might have a collapse as well that we need to open.
      this._showOrHideCollapse(link, opened);
    },

    _styleLevel3Link: function(link) {
      // Style the active selection.
      this.toggleClass('active', true, link);

      // A level-3 link is inside a level-2 collapse, and after the level-2
      // link responsible for opening it.
      this._styleLevel2Link(Polymer.dom(link.parentElement).previousElementSibling, true);
    },

    _showOrHideCollapse: function(link, opened) {
      var collapse = Polymer.dom(link).nextElementSibling;
      var expandButton = Polymer.dom(link).querySelector('paper-icon-button');

      // Wait until the element has been distributed and upgraded
      if (!expandButton || !collapse || !collapse.hide || !collapse.show)
        return;

      if (opened) {
        expandButton.icon = 'expand-less';
        collapse.show();
      } else {
        expandButton.icon = 'expand-more';
        collapse.hide();
      }
    },

    _resetScrollPosition: function() {
      var hash = window.location.hash;
      if (hash) {
        var elem = document.querySelector(hash);
        if (elem) {
          elem.scrollIntoView();
          return;
        }
      }

      Polymer.AppLayout.scroll();
    },

    _locationChanged: function() {
      this.$.drawer.close();

      var hash = window.location.hash;
      if (hash) {
        var el = Polymer.dom(this).querySelector(hash);
        if (el) {
          el.scrollIntoView();
        } else {
          var viewer = Polymer.dom(this).querySelector(
            'iron-doc-element, iron-doc-mixin, iron-doc-namespace');
          if (viewer)
            viewer.scrollToAnchor(hash);
        }
      }
    },

    _collapseTocChanged: function() {
      if (this._tocElement) {
        this._updateTocStyles();

        if (this._shouldCollapseToc) {
          var wrapper = this._tocElement.parentElement;
          this.toggleClass('fixed', false, wrapper);
          this._resetWrapperToRelativePosition(wrapper);
        }
      }
    },

    _getStickyTocPosition: function() {
      // The header element is in the light dom.
      var header = Polymer.dom(this).querySelector('#header');
      if (header) {
        return header.getBoundingClientRect().height;
      }
    },

    _onScroll: function() {
      // We only need to do something if the toc is on the right.
      if (!this._tocElement) {
        return;
      }

      var article = Polymer.dom(this).querySelector('article');
      if (!article) {
        return;
      }

      var wrapper = this._tocElement.parentElement;
      if (this._shouldCollapseToc) {
        return;
      }

      var scrollTop = document.documentElement.scrollTop || document.body.scrollTop;
      this._resizeToc(wrapper, article, scrollTop);
    },

    _resizeToc: function(wrapper, article, scrollTop) {
      // If we haven't scrolled passed the target position, relatively position the TOC.
      var fixed = scrollTop >= this._stickyTocPosition;
      this.toggleClass('fixed', fixed, wrapper);

      if (fixed) {
        // How much space we have available for the toc.
        // where on the screen we started + how much the view is scrolled + the height.
        var articleBottom = article.getBoundingClientRect().top + scrollTop + article.offsetHeight;

        // If the remaining content is smaller than the window, then the footer is
        // visible and its offset is the height of the remaining content. Otherwise
        // it's below the fold, so use the window size instead.
        var remainingContentSize = articleBottom - scrollTop;
        var visibleFooterOffset = Math.min(remainingContentSize, window.innerHeight);

        var topPadding = 64;
        var bottomPadding = 20;
        var maxHeight = visibleFooterOffset - topPadding - bottomPadding;
        wrapper.style.display = maxHeight > 0 ? '' : 'none';
        wrapper.style.maxHeight = maxHeight + 'px';
        wrapper.style.top = topPadding + 'px';
      } else {
        this._resetWrapperToRelativePosition(wrapper);
      }
    },

    _updateTocStyles: function() {
      // This is a new page, so re-calculate the offset at which we're fixing the TOC.
      this._stickyTocPosition = this._getStickyTocPosition();
      this._tocElement.open = !this._shouldCollapseToc;

      // Apply styles to all the divs that need to know there's a TOC
      this.toggleClass('right-nav', !this._shouldCollapseToc, Polymer.dom(this).querySelector('.article-wrapper'));
      this.toggleClass('right-nav', !this._shouldCollapseToc, Polymer.dom(this).querySelector('.header-wrapper'));
    },

    _resetWrapperToRelativePosition: function(wrapper) {
      wrapper.style.display = '';
      wrapper.style.maxHeight = '';
      wrapper.style.top = '0px';
    }
  });
  </script>
</dom-module><|MERGE_RESOLUTION|>--- conflicted
+++ resolved
@@ -360,17 +360,6 @@
         Polymer.dom(this).appendChild(document.importNode(fragment, true));
         Polymer.dom.flush();  // Force upgrades.
 
-<<<<<<< HEAD
-=======
-        // *If* the devguide-shell import is loaded, we can remove its
-        // unresolved attribute from the template. If it hasn't i.e we're serving
-        // this from the SW but the HTML import hasn't finished yet, then
-        // remove the attribute in the importHref callback, or else you get FOUC)
-        var devshell = Polymer.dom(this).querySelector('devguide-shell');
-        if (devshell && devshell.hasAttribute('unresolved') && devshell.header)
-          devshell.removeAttribute('unresolved');
-
->>>>>>> a2bb6eb4
         // Analytics. Don't double-report search
         if (this.path != '/search/' && window.recordPageview) {
           window.recordPageview();
