<!--
@license
Copyright (c) 2016 The Polymer Project Authors. All rights reserved.
This code may only be used under the BSD style license found at http://polymer.github.io/LICENSE.txt
The complete set of authors may be found at http://polymer.github.io/AUTHORS.txt
The complete set of contributors may be found at http://polymer.github.io/CONTRIBUTORS.txt
Code distributed by Google as part of the polymer project is also
subject to an additional IP rights grant found at http://polymer.github.io/PATENTS.txt
-->
<link rel="import" href="../bower_components/paper-styles/typography.html">

<dom-module id="devguide-shell">
  <template>
    <style include="iron-flex">
      :host {
        display: block;
        position: relative;
        background: white;
      }

      nav {
        position: absolute;
        top: 0;
        bottom: 0;
        background: #f4f5f6;
        width: 265px;
        z-index: 2;
        /*box-shadow: 1px 0 6px -2px rgba(0, 0, 0, 0.4);*/
        padding-top: 10px;
        overflow-x: hidden;
        overflow-y: auto;
      }

      .content-container {
        position: relative;
        margin-left: 265px;
      }

      header {
        color: white;
        padding: 20px 40px;
      }

<<<<<<< HEAD
      :host(:not([data-markdown])) header {
        display: none;
      }

      :host([data-version="2.0"]) header {
        background: #1565c0;  /* blue-800 */
=======
      header.v2 {
        background: #1E88E5;  /* blue-600 */
>>>>>>> 536ca512
      }

      :host([data-version="1.0"]) header {
        background: #37474F;  /* blue-grey-800 */
      }

      header h1 {
        font-family: 'Roboto Slab', 'Roboto', 'Noto', sans-serif;
        font-size: 32px;
        font-weight: 400;
        border-bottom: none;
        margin: 20px 0;
      }

      header p {
        margin: 0;
        font-weight: bold;
      }
      
      /* can't apply a custom property to content */
      iron-selector {
        @apply --paper-font-common-base;
      }

      iron-selector ::content a,
      iron-selector ::content .sidenav-header {
        font-size: 15px;
        line-height: 24px;
        display: block;
        padding: 5px 30px;
        /* The active links will have a pink border. */
        border-left: 4px solid transparent;
      }

      .version-selector {
        padding: 10px 34px;
        margin-bottom: 10px;
      }

      .version-selector paper-dropdown-menu-light {
        width: 60px;
        margin-left: 20px;
        vertical-align: middle;
      }

      iron-selector ::content a {
        color: #6b6b6b;
        font-weight: 400;
        text-decoration: none;
      }

      iron-selector ::content .sidenav-header {
        padding-top: 15px;
        font-weight: bold;
        /* The active links will have a pink border. */
        border-left: 4px solid transparent;
      }

      iron-selector ::content .sidenav-header:first-of-type {
        margin-top: 15px;
        border-top: 1px solid #E0E0E0;
      }

      iron-selector ::content .sidenav-endheader {
        margin-top: 15px;
        border-bottom: 1px solid #E0E0E0;
      }

      iron-selector ::content a.iron-selected {
        color: black;
        border-left: 4px solid #f50057;  /* pink-a400 */
        color: #f50057;  /* pink-a400 */
      }

      a.edit-on-github {
        color: white;
        padding: 0;
        text-transform: uppercase;
        font-size: 13px;
        text-decoration: none;
      }

      :host([data-version="2.0"]) .version-alert,
      :host(:not([data-markdown])) .version-alert {
        display: none;
      }

      .version-alert {
        background-color: #FBE9E7;
        margin: 0;
        padding: 10px 40px;
      }

      .version-alert img {
        vertical-align: middle;
      }

      @media (max-width: 500px) {
        header {
          padding: 20px;
        }
      }

      @media (max-width: 767px) {
        nav {
          display: none;
        }

        .content-container {
          margin-left: 0px;
        }

        header p {
          display: none;
        }

        header h1 {
          font-size: 22px;
          margin: 0;
        }
      }
    </style>

    <nav>
      <div class="version-selector">
        <b>Version</b>
        <paper-dropdown-menu-light no-label-float>
          <paper-listbox class="dropdown-content" selected="[[activeDocsVersion]]" attr-for-selected="name" on-iron-select="_listboxVersionChanged">
            <paper-item name="1.0">1.0</paper-item>
            <paper-item name="2.0">2.0</paper-item>
          </paper-listbox>
        </paper-dropdown-menu-light>
      </div>

      <iron-selector attr-for-selected="name" selected="[[activePage]]" selected-item="{{activeItem}}">
        <content select=".sidenav-content"></content>
      </iron-selector>
    </nav>

    <div class="content-container">
      <header id="header">
        <p>{{pageSubtitle}}</p>
        <h1>{{pageTitle}}</h1>

        <a class="edit-on-github" target="_blank" hidden$="[[_shouldHideGithubLink(activeItem)]]"
            href="https://github.com/Polymer/docs/edit/master/app{{_githubUrl(activeItem)}}">Edit on GitHub
        </a>
      </header>

      <p class="version-alert">
        <img src="/images/alerts/warning.svg">
        You're viewing an older version of Polymer.
        Please see <a href="{{v2PageLink}}">Polymer 2.0</a> for the latest.
      </p>

      <div id="content">
        <content></content>
      </div>
    </div>

  </template>

  <script>
  Polymer({
    is: 'devguide-shell',

    properties: {
      /**
       * The full title of the page (i.e. "Registration and Lifecycle"),
       * displayed in the header section.
       */
      pageTitle: {
        type: String
      },

      /**
       * The subtitle of the page (i.e. "Registration and Lifecycle"),
       * displayed in the header section.
       */
      pageSubtitle: {
        type: String
      },

      /**
       * The anchor tag for the page being displayed. Used to calculate
       * the edit-on-github URL.
       */
      activeItem: {
        type: Object
      },

      /**
       * The link name (i.e. registering-elements) of the page being displayed.
       * Used do highlight the active page in the left navigation section.
       */
      activePage: {
        type: String
      },

      /**
       * The starting link for a 1.0 section (for the start/docs/toolbox sections)
       */
      v1PageLink: {
        type: String
      },

      /**
       * The starting link for a 2.0 section (for the start/docs/toolbox sections)
       */
      v2PageLink: {
        type: String
      },

      /**
       * The version of the docs we're looking at. Should be 1.0 or 2.0
       */
      activeDocsVersion: {
        type: String
      },

      /**
       * True if this is a mobile view.
       */
      _isMobileView: {
        observer: '_mobileViewChanged'
      },
    },

    /**
     * Returns the header element, which is needed for calculating the TOC position.
     */
    get header () {
      return this.$.header;
    },

    attached: function() {
      Polymer.RenderStatus.afterNextRender(this, function() {
        // Somebody might look at the API docs. or the quick tour. Be ready.
        this.importHref(this.resolveUrl('/elements/iron-doc-viewer.html'));
        this.importHref(this.resolveUrl('/elements/demo-tabs.html'));
      });

      // Compute the active page from the parent pw-shell's app route.
      var pwShell = Polymer.dom(this).parentNode;
      if (pwShell) {
        var path = pwShell.path;

        // If it ends in a /, then it's a top level path like /1.0/tools/,
        // so add an index to it.
        if (path[path.length - 1] === '/') {
          path += 'index';
        }
        this.activePage = path;
      }

      // Figure out which version we're displaying, 1.0 or 2.0, and pw-shell
      // is the source of truth (the URL isn't).
      this.activeDocsVersion = pwShell.activeDocsVersion;
    },

    // Update the version when the version selector is used.
    _listboxVersionChanged: function(event) {
      var newSelection = event.detail.item.textContent;
      if (newSelection === this.activeDocsVersion)
        return;

      var path = newSelection == '2.0' ? this.v2PageLink : this.v1PageLink;
      window.history.pushState({}, '', window.location.origin + path);
      this.fire('location-changed', {}, {node: window});
    },

    _githubUrl: function(item) {
      if (item) {
        return item.getAttribute('href') + '.md';
      }
    },

    /* Enormous hack so that the api pages, which are markdown, don't show
     * the "Edit on Github" link as they should .
     */
    _shouldHideGithubLink: function(item) {
      if (item) {
        return item.getAttribute('name').indexOf('/1.0/docs/api') >= 0;
      }
    }
  });
  </script>
</dom-module><|MERGE_RESOLUTION|>--- conflicted
+++ resolved
@@ -41,17 +41,12 @@
         padding: 20px 40px;
       }
 
-<<<<<<< HEAD
       :host(:not([data-markdown])) header {
         display: none;
       }
 
       :host([data-version="2.0"]) header {
-        background: #1565c0;  /* blue-800 */
-=======
-      header.v2 {
         background: #1E88E5;  /* blue-600 */
->>>>>>> 536ca512
       }
 
       :host([data-version="1.0"]) header {
