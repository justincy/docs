--- conflicted
+++ resolved
@@ -1,17 +1,14 @@
 ---
-<<<<<<< HEAD
 - title: "Polymer Summit Speaker Spotlight: Maria Husmann, ETH Zurich"
   path: /blog/2017-08-09-speaker-spotlight-maria
   published: 2017-08-09
   author: katejeffreys
   description: "Maria Husmann on the benefits of the Web as an open platform, and the greater user experience offered by Progressive Web Apps."
-=======
 - title: "Polymer Summit Speaker Spotlight: Chad Killingsworth, Jack Henry & Associates"
   path: /blog/2017-08-03-speaker-spotlight-chad
   published: 2017-08-03
   author: katejeffreys
   description: "Chad Killingsworth on componentized web app development, and the importance of powerful theming."
->>>>>>> 11ea5d34
   tag:
     - blog
 - title: "Polymer Summit Speaker Spotlight: Josh Trout from Gannett"
