--- conflicted
+++ resolved
@@ -1,6 +1,9 @@
 ---
-<<<<<<< HEAD
-
+- title: "Polymer Summit Speaker Spotlight: Bede Overend, Simpla"
+  path: /blog/2017-08-30-speaker-spotlight-bede
+  published: 2017-08-30
+  author: katejeffreys
+  description: "Bede Overend of Simpla on facilitating engagement with Web Components."
 - title: "Hands-on with the Polymer 3.0 preview"
   path: /blog/2017-08-23-hands-on-30-preview
   published: 2017-08-23
@@ -11,13 +14,6 @@
   published: 2017-08-22
   author: justinfagnani
   description: "Today at the 2017 Polymer Summit in Copenhagen, we announced one of the biggest changes to our developer workflow in the project's history."
-=======
-- title: "Polymer Summit Speaker Spotlight: Bede Overend, Simpla"
-  path: /blog/2017-08-30-speaker-spotlight-bede
-  published: 2017-08-30
-  author: katejeffreys
-  description: "Bede Overend of Simpla on facilitating engagement with Web Components."
->>>>>>> 9e973bd0
 - title: "Polymer Summit Speaker Spotlight: Kunal Kundaje, Netflix"
   path: /blog/2017-08-16-speaker-spotlight-kunal
   published: 2017-08-16
