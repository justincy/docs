---
<<<<<<< HEAD
- title: "Polymer Summit Speaker Spotlight: Chad Killingsworth, Jack Henry & Associates"
  path: /blog/2017-08-03-speaker-spotlight-chad
  published: 2017-08-03
  author: katejeffreys
  description: "Chad Killingsworth on componentized web app development, and the importance of powerful theming."
=======
- title: "Polymer Summit Speaker Spotlight: Josh Trout from Gannett"
  path: /blog/2017-07-31-speaker-spotlight-josh
  published: 2017-07-31
  author: katejeffreys
  description: "Josh Trout from Gannett on Polymer, the Web, and building apps for the future"
>>>>>>> c42e371a
  tag:
    - blog
- title: "An Update on Neon Animation"
  path: /blog/2017-07-12-an-update-on-neon-animation
  published: 2017-07-12
  author: emarquez
  description: "What is the status of neon-animation going forward, and what does it mean to you?"
  tags:
    - blog
    - animation
    - polymer 2
- title: "Polymer at I/O ‘17, ICYMI"
  path: /blog/2017-05-26-polymer-at-io-17
  published: 2017-05-26
  author: emarquez
  description: "Everything you need to know about the Polymer Project from Google I/O 2017, in case you missed it."
  tag:
  - blog
  - announcements
- title: "Polymer Summit 2017: Wonderful Copenhagen"
  path: /blog/2017-05-17-summit-2017
  published: 2017-05-17
  author: polymer-team
  description: "Join us for the third annual Polymer Summit, August 22–23, 2017 in Copenhagen, Denmark."
  tag:
    - blog
    - announcements
- title: "It's time for 2.0!"
  path: /blog/2017-05-15-time-for-two
  published: 2017-05-15
  author: wmginsberg
  description: "The Polymer 2.0 library is built for performant interoperable web component development."
  tag:
    - blog
    - announcements
- title: "Welcome 2.0 Release Candidate!"
  path: /blog/2017-03-08-2-0-rc
  published: 2017-03-08
  author: danfreedman
  description: "The Polymer 2.0 Release Candidate is available and ready for use."
  tag:
    - blog
    - announcements
- title: "Polymer News Progressive Web App"
  path: /blog/2017-02-13-news-pwa
  published: 2017-02-13
  author: polymer-team
  description: "The new Polymer News demo progressive web app helps you start building a cutting-edge PWA using Polymer."
  tag:
    - blog
    - announcements
- title: "webcomponents.org"
  path: /blog/2017-01-09-webcomponents-org
  published: 2017-01-09
  author: polymer-team
  description: "The new webcomponents.org is now live, with updates and elements from the Web Components community."
  tag:
    - blog
    - announcements
- title: "2.0 is on the way!"
  path: /blog/2016-12-21-polymer-2.0-update
  published: 2016-12-21
  author: polymer-team
  description: "An update on Polymer 2.0 progress."
  tags:
     - blog
     - announcements
- title: "Polymer Summit Livestream 2016"
  path: /blog/2016-10-17-tune-into-livestream
  published: 2016-10-17
  author: polymer-team
  description: "Tune into the Polymer Summit 2016 livestream."
  tags:
     - blog
     - announcements
- title: "Get Ready for the Polymer Summit 2016"
  path: /blog/2016-10-10-get-ready-for-summit
  published: 2016-10-10
  author: polymer-team
  description: "We're ready for Polymer Summit 2016, are you? Here are the latest event details."
  tags:
     - blog
     - announcements
- title: "Please Welcome Polymer 1.7"
  path: /blog/2016-10-03-1.7-release
  published: 2016-10-06
  author: polymer-team
  description: "Polymer 1.7 provides forward compatibility features, plus a few bug fixes."
  tags:
     - blog
     - announcements
- title: "Polymer 2.0 Preview"
  path: /blog/2016-09-09-polymer-2.0
  published: 2016-09-09
  author: polymer-team
  description: "Check out the preview branch of the forthcoming Polymer 2.0 release."
  tags:
     - blog
     - announcements
- title: "Should I Use Polymer Starter Kit or Polymer CLI"
  path: /blog/2016-08-18-polymer-starter-kit-or-polymer-cli
  published: 2016-08-22
  author: polymer-team
  description: "A new, updated Polymer Starter Kit is now available through the Polymer CLI."
  tags:
    - blog
    - announcements
- title: "I/O 2016 Recap: #UseThePlatform"
  path: /blog/2016-05-26-IO-2016-Recap
  published: 2016-05-26
  author: polymer-team
  description: "A look back at Google I/O 2016, and some background on the Polymer Project's call to #UseThePlatform."
  tags:
    - blog
    - announcements
- title: "Polymer at Google I/O 2016"
  path: /blog/2016-05-19-Polymer-IO-2016
  published: 2016-05-19
  author: polymer-team
  description: "At Google I/O 2016, we launched the brand-new Polymer App Toolbox for building Progressive Web Apps."
  tags:
    - blog
    - announcements
- title: "<app-route> gets its beta release!"
  path: /blog/2016-03-28-carbon-route-released
  published: 2016-03-28
  author: polymer-team
  description: "The app-route element has made its beta debut - we'd love your feedback on this modular approach to routing."
  tags:
  - blog
  - announcements
- title: "Encapsulated Routing with Elements"
  description: "An overview to doing distributed routing in an application, as well as an introduction to <app-route> and <app-location>."
  published: 2016-03-25
  author: rictic
  polymer_version: 1.4.0
  path: /blog/routing
  tags:
  - routing
  - urls
- title: "Community Highlights - GE Predix UI"
  description: "GE's Predix UI provides Polymer-based components for building dashboards for the industrial Internet of Things."
  published: 2016-03-10
  author: polymer-team
  path: /blog/2016-03-10-community-highlights-predix-ui
  tags:
  - blog
  - featured
- title: 2016 Roadmap
  description: "A spin through the Polymer project roadmap for the beginning of 2016."
  published: 2016-02-16
  author: polymer-team
  path: /blog/2016-02-17-2016-roadmap
  tags:
  - blog
  - announcements
- title: "Deprecating /deep/"
  path: /blog/2015-12-01-deprecating-deep
  published: 2015-12-01
  author: polymer-team
  description: "We're updating elements to remove usage of /deep/ and ::shadow. This might cause some unexpected changes if you were relying on side-effects of these selectors."
  tags:
  - blog
  - announcements
- title: "Introducing Polymer 1.2.0"
  path: /blog/2015-11-02-release-1.2.0
  published: 2015-11-02
  author: polymer-team
  description: "Polymer 1.2 introduces some exciting, long-awaited new features: compound bindings and observing light DOM children."
  tags:
  - blog
  - releases
- title: "Introducing the Polymer Project Roadmap and Repo"
  path: /blog/2015-10-16-polymer-roadmap-and-repo
  published: 2015-10-16
  author: taylor
  description: "We're excited to open up the project's near-term roadmap. The roadmap is available in new repo - Polymer/project - to help enable project-level discussion and collaboration."
  tags:
  - blog
  - announcements
- title: "Polymer Summit Recap"
  path: /blog/2015-09-20-polymer-summit-recap
  published: 2015-09-29
  author: taylor
  description: "In case you missed any of the action at this year's Polymer Summit, we focused on three key themes: Develop, Design, and Deploy, giving concrete advice on how you can build your web app from start to finish. Here's a recap of all the highlights."
  tags:
  - blog
  - announcements
- title: "Building web components using ES6 classes"
  description: "How to build vanilla custom elements and Polymer elements using ES2015 features."
  published: 2015-09-24
  author: ebidel
  path: /blog/es6
  polymer_version: 1.1.0
  tags:
  - es2015
  - es6
  - javascript
- title: "Discover and communicate with nearby Bluetooth devices"
  path: /blog/2015-09-10-discover-and-communicate-with-nearby-bluetooth-devices
  published: 2015-09-10
  author: fbeaufort
  categories: announcements
  description: "Introducing a new set of Polymer elements that simplify discovering and communicating with nearby Bluetooth devices, powered behind the scenes by the experimental Web Bluetooth API."
  tags:
  - blog
  - announcements
- title: "Polymer Summit Schedule"
  path: /blog/2015-08-20-polymer-summit-schedule
  published: 2015-08-20
  author: polymer-team
  description: "The schedule for the first ever Polymer summit is now live!"
  tags:
  - blog
  - announcements
- title: "1.1 Release"
  path: /blog/2015-08-13-1.1-release
  published: 2015-08-13
  author: polymer-team
  description: "We've added our first, small minor release. This includes a new way of sharing styles between elements and the main document."
  tags:
  - blog
  - announcements
- title: "1.0"
  path: /blog/2015-05-29-one-dot-oh
  published: 2015-05-29
  author: polymer-team
  description: "Today we’re incredibly excited to announce the 1.0 release of the Polymer library."
  tags:
  - blog
  - announcements
- title: "What is shady DOM?"
  description: "Why do we need a new kind of DOM?"
  published: 2015-05-28
  author: sjmiles
  polymer_version: 1.0
  path: /blog/shadydom
  tags:
  - shadowdom
  - shadydom<|MERGE_RESOLUTION|>--- conflicted
+++ resolved
@@ -1,17 +1,16 @@
 ---
-<<<<<<< HEAD
 - title: "Polymer Summit Speaker Spotlight: Chad Killingsworth, Jack Henry & Associates"
   path: /blog/2017-08-03-speaker-spotlight-chad
   published: 2017-08-03
   author: katejeffreys
   description: "Chad Killingsworth on componentized web app development, and the importance of powerful theming."
-=======
+  tag:
+    - blog
 - title: "Polymer Summit Speaker Spotlight: Josh Trout from Gannett"
   path: /blog/2017-07-31-speaker-spotlight-josh
   published: 2017-07-31
   author: katejeffreys
   description: "Josh Trout from Gannett on Polymer, the Web, and building apps for the future"
->>>>>>> c42e371a
   tag:
     - blog
 - title: "An Update on Neon Animation"
