(function(exports) {

function addPermalink(el) {
  el.classList.add('has-permalink');
  el.insertAdjacentHTML('beforeend',
      '<a class="permalink" title="Permalink" href="#' + el.id + '">#</a>');
}

function setupDownloadButtons(opt_inDoc) {
  var doc = opt_inDoc || document;

  var downloadButton = doc.querySelector('[data-download-button]');
  downloadButton && downloadButton.addEventListener('tap', function(e) {
    exports._gaq.push(['_trackEvent', 'SDK', 'Download', POLYMER_VERSION]);
  });
}

// Add permalinks to heading elements.
function addPermalinkHeadings(opt_inDoc) {
  var doc = opt_inDoc || document;

  var permalinkEl = doc.querySelector('.show-permalinks');
  if (permalinkEl) {
    ['h2','h3','h4'].forEach(function(h, i) {
      [].forEach.call(permalinkEl.querySelectorAll(h), addPermalink);
    });
  }
}

function prettyPrintPage(opt_inDoc) {
  var doc = opt_inDoc || document;

  [].forEach.call(doc.querySelectorAll('pre'), function(pre, i) {
    pre.classList.add('prettyprint');
  });
  exports.prettyPrint && prettyPrint();
}

// Feature detect xhr.responseType = 'document'...but it's async. 
function testXhrType(type, callback) {
  if (typeof XMLHttpRequest == 'undefined') {
    callback(false);
    return;
  }

  var xhr = new XMLHttpRequest();
  xhr.open('GET', '/humans.txt');
  try {
    xhr.responseType = type;
  } catch(error) {
    callback(false);
    return;
  }
  callback('response' in xhr && xhr.responseType == type);
}

/**
 * Replaces the main content of the page by loading the URL via XHR.
 *
 * @param {string} url The URL of the page to load.
 * @param {boolean} opt_addToHistory If true, the URL is added to the browser's
 *     history.
 */
function injectPage(url, opt_addToHistory) {
  var CONTAINER_SELECTOR = '#content-container';
  var container = document.querySelector(CONTAINER_SELECTOR);

  var xhr = new XMLHttpRequest();
  xhr.open('GET', url);
  xhr.responseType = 'document';
  xhr.onloadend = function(e) {
    if (e.target.status != 200) {
      // TODO: use window.error and report this to server.
      console.error('Page fetch error', e.target.status, e.target.statusText);
      container.classList.remove('loading');
      return;
    }

    var doc = e.target.response;

    document.title = doc.title;

    var META_CONTENT_NAME = 'meta[itemprop="name"]';
    var metaContentName = doc.head.querySelector(META_CONTENT_NAME).content;
    document.head.querySelector(META_CONTENT_NAME).content = metaContentName;
    
    var newDocContainer = doc.querySelector(CONTAINER_SELECTOR);
    container.innerHTML = newDocContainer.innerHTML;

    // Remove "loading" message immediately after page content is set.
    container.classList.remove('loading');

    // Run Polymer's HTML Import loader/parser.
    HTMLImports.importer.load(newDocContainer, function() {
      HTMLImports.parser.parse(newDocContainer);
      // CustomElements polyfill needs to process the dynamic imports for definitions.
      CustomElements.parser.parse(newDocContainer);
      
      // Prevents polymer-ui-overlay FOUC where O.o() is unavailable.
      Platform.flush();
    });

    var addToHistory = opt_addToHistory == undefined ? true : opt_addToHistory;
    if (addToHistory) {
      history.pushState({url: url}, doc.title, url);
    } else {
      // Came from history pop. Adjust nav arrow position.
      // TODO: doesn't always move the arrow to the correct location. For the sake
      // of mitigating user confusion, don't move the arrow on a history pop.
      //docsMenu.highlightItemWithURL(location.pathname);
    }

    initPage(); // TODO: can't pass doc to this because prettyPrint() needs markup in dom.

    // Record page view in GA early on.
    exports._gaq.push(['_trackPageview', location.pathname]);

    exports.scrollTo(0, 0); // Ensure we're at the top of the page when it's ready.
  };

  xhr.send();

  container.classList.add('loading');
}

function initPage(opt_inDoc) {
  var doc = opt_inDoc || document;

  setupDownloadButtons(doc);
  addPermalinkHeadings(doc);

  // TODO: Use kramdown {:.prettyprint .linenums .lang-ruby} to add the
  // <pre class="prettyprint"> instead of doing this client-side.
  prettyPrintPage(doc);
}

// Hijacks page to preventDefault() on links and make site ajax.
function ajaxifySite() {
  var docsMenu = document.querySelector('docs-menu');

  document.addEventListener('polymer-ready', function(e) {
    docsMenu.ajaxify = true;
  });

  document.addEventListener('click', function(e) {
    var viableLink = false;

    if (e.target.localName == docsMenu.localName && e.detail.link) {
      viableLink = e.detail.link;
    } else if (e.target.localName == 'a') {
      // Link is relative and doesn't have a target set.
      if (!e.target.getAttribute('href').match(/^(https?:|javascript:|\/\/)/) &&
          !e.target.hash && e.target.target == '') {
        viableLink = e.target;
      }
    }

    if (viableLink) {
      injectPage(viableLink.href);

      e.preventDefault();
      e.stopPropagation();
      return false;
    }
  });

  exports.addEventListener('popstate', function(e) {
    if (e.state && e.state.url) {
      // TODO(ericbidelman): Don't run this for relative anchors on the page.
      injectPage(e.state.url, false);
    }
  });
}

document.addEventListener('DOMContentLoaded', function(e) {
  initPage();

  //addStickyScrollToBars();

  // // Insure add current page to history so back button has an URL for popstate.
  // history.pushState({url: document.location.href}, document.title,
  //                   document.location.href);
});

// Homepage section smoothscroll.
document.addEventListener('click', function(e) {
  var target = e.target.parentElement;
  if (target.localName == 'nav' && target.classList.contains('bar')) {
    exports.scrollTo(0, target.offsetTop, {behavior: 'smooth'});
    e.preventDefault();
  }
});

document.querySelector('[data-twitter-follow]').addEventListener('click', function(e) {
  e.preventDefault();
  var target = e.target.localName != 'a' ? e.target.parentElement : e.target;
  exports.open(target.href, '', 'width=550,height=520');
});

// -------------------------------------------------------------------------- //

<<<<<<< HEAD
// // Control whether the site is ajax or static.
// var AJAXIFY_SITE = !navigator.userAgent.match('Mobile|Android');
// if (AJAXIFY_SITE) {
//   testXhrType('document', function(supported) {
//     if (supported) {
//       ajaxifySite();
//     }
//   });
// }
=======
// Control whether the site is ajax or static.
var AJAXIFY_SITE = !navigator.userAgent.match('Mobile|Android');
if (AJAXIFY_SITE) {
  testXhrType('document', function(supported) {
    if (supported) {
      //ajaxifySite();
    }
  });
}
>>>>>>> 0360736e

// Analytics -----
exports._gaq = exports._gaq || [];
exports._gaq.push(['_setAccount', 'UA-39334307-1']);
exports._gaq.push(['_setSiteSpeedSampleRate', 50]);
exports._gaq.push(['_trackPageview']);

var ga = document.createElement('script'); ga.type = 'text/javascript'; ga.async = true;
ga.src = ('https:' == document.location.protocol ? 'https://ssl' : 'http://www') + '.google-analytics.com/ga.js';
var s = document.getElementsByTagName('script')[0]; s.parentNode.insertBefore(ga, s);
// ---------------

console && console.log("%cWelcome to Polymer!\n%cweb components are the <bees-knees>",
                       "font-size:1.5em;color:#4558c9;", "color:#d61a7f;font-size:1em;");

})(window);<|MERGE_RESOLUTION|>--- conflicted
+++ resolved
@@ -199,7 +199,7 @@
 
 // -------------------------------------------------------------------------- //
 
-<<<<<<< HEAD
+
 // // Control whether the site is ajax or static.
 // var AJAXIFY_SITE = !navigator.userAgent.match('Mobile|Android');
 // if (AJAXIFY_SITE) {
@@ -209,17 +209,6 @@
 //     }
 //   });
 // }
-=======
-// Control whether the site is ajax or static.
-var AJAXIFY_SITE = !navigator.userAgent.match('Mobile|Android');
-if (AJAXIFY_SITE) {
-  testXhrType('document', function(supported) {
-    if (supported) {
-      //ajaxifySite();
-    }
-  });
-}
->>>>>>> 0360736e
 
 // Analytics -----
 exports._gaq = exports._gaq || [];
