--- conflicted
+++ resolved
@@ -7,7 +7,6 @@
 <polymer-element name="docs-menu" attributes="menu">
 <template>
   <style>
-<<<<<<< HEAD
     :host {
       display: block;
     }
@@ -42,76 +41,6 @@
       <polymer-ui-menu-item href="/getting-the-code.html">Get the code</polymer-ui-menu-item>
       <polymer-ui-menu-item href="/getting-started.html">Getting started</polymer-ui-menu-item>
       <polymer-ui-menu-item href="/runtime-config.html">Runtime configuration</polymer-ui-menu-item>
-=======
-  :host {
-    overflow: hidden;
-  }
-  polymer-ui-menu-item {
-    font-weight: 600;
-  }
-  a {
-    text-decoration: none;
-    color: initial;
-    width: 100%;
-    display: inline-block;
-  }
-  polymer-ui-nav-arrow {
-    right: -1px !important;
-    overflow: hidden;
-  }
-
-  polymer-ui-menu > polymer-ui-menu-item {
-    display: block !important;
-  }
-  
-  polymer-ui-submenu-item {
-    padding: 0 10px 0 0;
-    font-weight: 600;
-  }
-
-  polymer-ui-submenu-item polymer-ui-submenu-item {
-    color: rgb(0, 136, 204);
-  }
-
-  polymer-ui-submenu-item.icon::before {
-    font-family: "FontAwesome";
-  }
-  polymer-ui-submenu-item.core::before {
-    content: "\f0c3";
-  }
-  polymer-ui-submenu-item.foundation::before {
-    content: "\f085";
-  }
-  polymer-ui-submenu-itemelements::before {
-    content: "\f12e";
-  }
-
-  polymer-ui-menu-item, :host ^^ polymer-ui-menu-item {
-    display: inline-block !important;
-    min-width: 90%;
-    font-weight: 600;
-  }
-  polymer-ui-menu-item:hover {
-    background-color: #eee;
-  }
-
-.core {
-  color: rgb(255, 209, 77);
-}
-.foundation {
-  color: rgb(205, 55, 45);
-}
-.elements {
-  color: rgb(13, 168, 97);
-}
-
-  </style>
-  <polymer-ui-menu id="menu" selectedItem="{{item}}" on-click="{{onClick}}">
-    <polymer-ui-submenu-item id="gettingstarted" label="Getting started">
-      <polymer-ui-menu-item><a href="/getting-the-code.html">Get the code</a></polymer-ui-menu-item>
-      <polymer-ui-menu-item><a href="/getting-started.html">Getting started</a></polymer-ui-menu-item>
-      <polymer-ui-menu-item><a href="/runtime-config.html">Runtime configuration</a></polymer-ui-menu-item>
->>>>>>> 0360736e
     </polymer-ui-submenu-item>
     <polymer-ui-submenu-item id="elementsmenu" label="Elements" class="elements-using {{ {show: menu == 'docs'} | tokenList}}" src="/images/picons/ic_polymer_source.svg">
       <polymer-ui-menu-item href="/docs/elements/#elements">Polymer elements</polymer-ui-menu-item>
