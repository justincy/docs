--- conflicted
+++ resolved
@@ -31,21 +31,12 @@
         <core-item label="Step 4: Finishing touches"><a href="/docs/start/tutorial/step-4.html"></a></core-item>
       </core-submenu>
       <core-item label="Understanding Polymer"><a href="/docs/start/everything.html"></a></core-item>
-<<<<<<< HEAD
       <core-submenu label="Understanding web components" icon="hardware:keyboard-arrow-down">
-        <core-item label="Custom elements 101"><a href="/docs/start/customelements.html"></a></core-item>
         <core-item label="About custom elements"><a href="/platform/custom-elements.html"></a></core-item>
         <core-item label="About shadow DOM"><a href="/platform/shadow-dom.html"></a></core-item>
         <core-item label="About HTML imports"><a href="/platform/html-imports.html"></a></core-item>
         <core-item label="About web animations"><a href="/platform/web-animations.html"></a></core-item>
         <core-item label="Web components polyfills"><a href="/docs/start/platform.html"></a></core-item>
-=======
-      <core-submenu label="Understanding Web Components" icon="hardware:keyboard-arrow-down">
-        <core-item label="About Custom Elements"><a href="/platform/custom-elements.html"></a></core-item>
-        <core-item label="About Shadow DOM"><a href="/platform/shadow-dom.html"></a></core-item>
-        <core-item label="About HTML Imports"><a href="/platform/html-imports.html"></a></core-item>
-        <core-item label="About Web Animations"><a href="/platform/web-animations.html"></a></core-item>
->>>>>>> 4d6a9f1f
       </core-submenu>
     </core-submenu>
 
