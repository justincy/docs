<link rel="import" href="../components/polymer/polymer.html">

<polymer-element name="app-bar" attributes="theme">
  <template>
    <link rel="stylesheet" href="../css/elements/app-bar.css">
    <content></content>
<<<<<<< HEAD
    <polymer-ui-icon id="menu" on-click="{{menuClick}}" src="/images/picons/ic_menu_{{theme}}_.png"></polymer-ui-icon>
    <polymer-ui-icon src="/images/picons/ic_search_{{theme}}_.png"></polymer-ui-icon>
=======
    <div id="search" show?="{{showSearch}}">
      <polymer-ui-icon src="/images/picons/ic_search_{{theme}}_.png" on-click="{{toggleSearch}}"></polymer-ui-icon>
      <input type="search" id="input" on-keyup="{{onKeyPress}}">
    </div>
>>>>>>> b4c171b0
  </template>
  <script>
    Polymer('app-bar', {
      theme: 'dark',
<<<<<<< HEAD
      menuClick: function () {
        this.fire('hamburger-time');
=======
      showSearch: false,
      toggleSearch: function() {
        this.showSearch = !this.showSearch;
        this.classList.toggle('search-on');
        this.$.input.focus();
      },
      onKeyPress: function(e, detail, sender) {
        // if (e.keyCode == 27) { // ESC
        //   if (this.showSearch) {
        //     this.toggleSearch();
        //   }
        // }
>>>>>>> b4c171b0
      }
    });
  </script>
</polymer-element><|MERGE_RESOLUTION|>--- conflicted
+++ resolved
@@ -4,23 +4,15 @@
   <template>
     <link rel="stylesheet" href="../css/elements/app-bar.css">
     <content></content>
-<<<<<<< HEAD
-    <polymer-ui-icon id="menu" on-click="{{menuClick}}" src="/images/picons/ic_menu_{{theme}}_.png"></polymer-ui-icon>
-    <polymer-ui-icon src="/images/picons/ic_search_{{theme}}_.png"></polymer-ui-icon>
-=======
+    <polymer-ui-icon id="menu" on-click="{{onMenuClick}}" src="/images/picons/ic_menu_{{theme}}_.png"></polymer-ui-icon>
     <div id="search" show?="{{showSearch}}">
       <polymer-ui-icon src="/images/picons/ic_search_{{theme}}_.png" on-click="{{toggleSearch}}"></polymer-ui-icon>
       <input type="search" id="input" on-keyup="{{onKeyPress}}">
     </div>
->>>>>>> b4c171b0
   </template>
   <script>
     Polymer('app-bar', {
       theme: 'dark',
-<<<<<<< HEAD
-      menuClick: function () {
-        this.fire('hamburger-time');
-=======
       showSearch: false,
       toggleSearch: function() {
         this.showSearch = !this.showSearch;
@@ -33,7 +25,9 @@
         //     this.toggleSearch();
         //   }
         // }
->>>>>>> b4c171b0
+      },
+      onMenuClick: function () {
+        this.fire('hamburger-time');
       }
     });
   </script>
