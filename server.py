#!/usr/bin/env python

# Copyright (c) 2016 The Polymer Project Authors. All rights reserved.
# This code may only be used under the BSD style license found at http://polymer.github.io/LICENSE.txt
# The complete set of authors may be found at http://polymer.github.io/AUTHORS.txt
# The complete set of contributors may be found at http://polymer.github.io/CONTRIBUTORS.txt
# Code distributed by Google as part of the polymer project is also
# subject to an additional IP rights grant found at http://polymer.github.io/PATENTS.txt

__author__ = 'ericbidelman@chromium.org (Eric Bidelman)'

import sys
sys.path.insert(0, 'lib')

import logging
import os
import jinja2
import webapp2
import yaml
import re
import json

from google.appengine.api import memcache
import http2push.http2push as http2push


jinja_loader = jinja2.FileSystemLoader(os.path.dirname(__file__))

# include the _escaped_ contents of a file
def include_file(name):
  try:
    return jinja2.Markup.escape(jinja_loader.get_source(env, name)[0])
  except Exception as e:
    logging.exception(e)

# include the literal (unescaped) contents of a file
def include_file_raw(name):
  try:
    return jinja2.Markup(jinja_loader.get_source(env, name)[0])
  except Exception as e:
    logging.exception(e)

env = jinja2.Environment(
  loader=jinja_loader,
  extensions=['jinja2.ext.autoescape'],
  autoescape=True,
  trim_blocks=True,
  variable_start_string='{{{',
  variable_end_string='}}}')
env.globals['include_file'] = include_file
env.globals['include_file_raw'] = include_file_raw

# memcache logic: maintain a separate cache for each explicit
# app version, so staged versions of the docs can have new nav
# structures, redirects without affecting other deployed docs.

# CURRENT_VERSION_ID format is version.hash, where version is the
# app version passed to the deploy script.
MEMCACHE_PREFIX = 'no_version/'
if 'CURRENT_VERSION_ID' in os.environ:
  MEMCACHE_PREFIX = os.environ.get('CURRENT_VERSION_ID').split('.')[0] + '/'

REDIRECTS_FILE = 'redirects.yaml'
NAV_FILE = '%s/nav.yaml'
ARTICLES_FILE = 'blog.yaml'
AUTHORS_FILE = 'authors.yaml'
IS_DEV = os.environ.get('SERVER_SOFTWARE', '').startswith('Dev')

def render(out, template, data={}):
  try:
    t = env.get_template(template)
    out.write(t.render(data).encode('utf-8'))
  except jinja2.exceptions.TemplateNotFound as e:
    handle_404(None, out, data, e)
  except Exception as e:
    handle_500(None, out, data, e)

def load_yaml_config(filename):
  try:
    with open(filename) as f:
      config = yaml.load(f)
      if config is None:
        logging.warning("No config data in %s." % filename)
      return config
  except IOError:
    logging.error("Error: Couldn't load file %s." % filename, exc_info=True)
  except yaml.YAMLError, exc:
    logging.error("Error: parsing %s." % filename, exc_info=True)

def read_redirects_file(filename):
  redirects = load_yaml_config(filename)
  literals = {}
  wildcards = {}
  # Break lines into dict.
  # e.g. "/0.5/page.html /1.0/page" -> {"/0.5/page.html": "/1.0/page")
  # If the redirect path ends with *, treat it as a wildcard.
  # e.g. "/0.5/* /1.0/" redirects "/0.5/foo/bar" to "/1.0/foo/bar"
  for r in redirects:
    parts = r.split()
    if parts[0].endswith('*'):
      wildcards[parts[0][:-1]] = parts[1]
    else:
      literals[parts[0]] = parts[1]
  return {'literal': literals, 'wildcard': wildcards}

def read_nav_file(filename, version):
  nav = load_yaml_config(filename)
  for one_section in nav:
    one_section['version'] = version
    base_path = '/%s/%s/' % (version, one_section['shortpath'])
    if 'items' in one_section:
        for link in one_section['items']:
          if 'path' in link:
            # turn boolean flag into an additional CSS class.
            if 'indent' in link and link['indent']:
              link['indent'] = 'indent'
            else:
              link['indent'] = ''
            if not 'name' in link:
              if link['path'].startswith(base_path):
                link['name'] = link['path'].replace(base_path, '')
              else:
                link['name'] = 'index'
  return nav

def read_articles_file(articlefile, authorfile):
  articles = load_yaml_config(articlefile)
  authors = load_yaml_config(authorfile)

  # For each article, smoosh in the author details.
  for article in articles:
<<<<<<< HEAD
    if 'author' in article and article['author'] in authors:
      article['author'] = authors[article['author']];
    else:
      logging.warning('Missing author info for %s.' % article['title'])
=======
    article['author'] = authors[article['author']]
>>>>>>> 9dbef04d
  return articles

def handle_404(req, resp, data, e):
  resp.set_status(404)
  render(resp, '/404.html', data)

def handle_500(req, resp, data, e):
  logging.exception(e)
  resp.set_status(500)
  render(resp, '/500.html', data)


# class VersionHandler(http2push.PushHandler):

#   def get(self, version):
#     render(self.response, '/%s/index.html' % version)


class Site(http2push.PushHandler):

  def redirect_if_needed(self, path):
    redirect_cache = MEMCACHE_PREFIX + REDIRECTS_FILE
    redirects = memcache.get(redirect_cache)
    if redirects is None or IS_DEV:
      redirects = read_redirects_file(REDIRECTS_FILE)
      memcache.add(redirect_cache, redirects)

    literals = redirects.get('literal')
    if path in literals:
      self.redirect(literals.get(path), permanent=True)
      return True

    wildcards = redirects.get('wildcard')
    for prefix in wildcards:
      if path.startswith(prefix):
        self.redirect(path.replace(prefix, wildcards.get(prefix)), permanent=True)
        return True

    return False

  def get_site_nav(self, version):
    nav_file_for_version = NAV_FILE % version
    nav_cache = MEMCACHE_PREFIX + nav_file_for_version
    site_nav = memcache.get(nav_cache)
    if site_nav is None or IS_DEV:
      site_nav = read_nav_file(nav_file_for_version, version)
      memcache.add(nav_cache, site_nav)
    return site_nav

  def get_section_nav(self, version, shortpath):
    site_nav = self.get_site_nav(version)
    if site_nav:
      for section in site_nav:
        if section['shortpath'] == shortpath:
          if 'items' in section:
            return section['items']
    return None

  def get_versioned_paths(self, shortpath):
    site_nav_1 = self.get_site_nav('1.0')
    site_nav_2 = self.get_site_nav('2.0')
    versioned_paths = ['','']
    if site_nav_1:
      for section in site_nav_1:
        if section['shortpath'] == shortpath:
          versioned_paths[0] = section['path']
          break
    if site_nav_2:
      for section in site_nav_2:
        if section['shortpath'] == shortpath:
          versioned_paths[1] = section['path']
          break
    return versioned_paths

  def get_articles(self):
    articles_cache = MEMCACHE_PREFIX + ARTICLES_FILE
    articles = memcache.get(articles_cache)

    if articles is None or IS_DEV:
      articles = read_articles_file(ARTICLES_FILE, AUTHORS_FILE)
      memcache.add(articles_cache, articles)

    return articles

  def get_active_article(self, articles, path):
    # Find the article that matches this path
    fixed_path = '/' + path
    for article in articles:
      if article['path'] == fixed_path:
        return article
    return None

  @http2push.push()
  def get(self, path):
    if self.redirect_if_needed(self.request.path):
      return

    # Root / serves index.html.
    # Folders server the index file (e.g. /docs/index.html -> /docs/).
    if not path or path.endswith('/'):
      path += 'index.html'
    # Remove index.html from URL.
    elif path.endswith('index'):
      path = path[:path.rfind('/') + 1]
      # TODO: preserve URL parameters and hash.
      return self.redirect('/' + path, permanent=True)
    # Make URLs pretty (e.g. /page.html -> /page)
    elif path.endswith('.html'):
      path = path[:-len('.html')]
      return self.redirect('/' + path, permanent=True)

    match = re.match('([0-9]+\.[0-9]+)/([^/]+)', path)

    if match:
      version = match.group(1)
      shortpath = match.group(2)

      data = {
        'site_nav': self.get_site_nav(version),
        'section_nav': self.get_section_nav(version, shortpath),
        'versioned_paths': self.get_versioned_paths(shortpath),
        # we use this as a macro in cross-references.
        # please don't take it away.
        'polymer_version_dir': version
      }
    else:
      articles = None
      active_article = None

      if path.startswith('blog') or path == 'index.html':
        articles = self.get_articles()
        active_article = self.get_active_article(articles, path)

      data = {
        'site_nav': self.get_site_nav('1.0') + self.get_site_nav('2.0'),
        'articles': articles,
        'active_article': active_article
      }

    # Add .html to construct template path.
    if not path.endswith('.html'):
      path += '.html'

    render(self.response, path, data)

routes = [
  # ('/(\d\.\d)/$', VersionHandler),
  ('/(.*)', Site),
]

app = webapp2.WSGIApplication(routes, debug=IS_DEV)
app.error_handlers[404] = handle_404
app.error_handlers[500] = handle_500<|MERGE_RESOLUTION|>--- conflicted
+++ resolved
@@ -129,14 +129,11 @@
 
   # For each article, smoosh in the author details.
   for article in articles:
-<<<<<<< HEAD
     if 'author' in article and article['author'] in authors:
       article['author'] = authors[article['author']];
     else:
       logging.warning('Missing author info for %s.' % article['title'])
-=======
     article['author'] = authors[article['author']]
->>>>>>> 9dbef04d
   return articles
 
 def handle_404(req, resp, data, e):
