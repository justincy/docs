markdown: kramdown
highlighter: null #pygments
lsi: false
safe: false

#permalink: /news/:year/:month/:day/:title.html

exclude: ["node_modules", "scripts", "sass", "app.yaml", "README.md",
          "CONTRIBUTING.md", "Gruntfile.js", "package.json", "config.rb",
          "build.py", "polymer-all", "components"]

kramdown:
  toc_levels: 2..3
  #auto_ids: true

  #input: GFM # enable github flavored markdown
  # use_coderay: true
  # coderay:
  #   coderay_line_numbers: nil
  #   coderay_css: style

# Site globals used throughout docs.
project_title: Polymer
<<<<<<< HEAD
latest_version: 0.4.1
=======
latest_version: 0.4.2
>>>>>>> 3152c911
add_permalinks: true # adds permalinks to heading tags.
load_disqus: true<|MERGE_RESOLUTION|>--- conflicted
+++ resolved
@@ -21,10 +21,6 @@
 
 # Site globals used throughout docs.
 project_title: Polymer
-<<<<<<< HEAD
-latest_version: 0.4.1
-=======
 latest_version: 0.4.2
->>>>>>> 3152c911
 add_permalinks: true # adds permalinks to heading tags.
 load_disqus: true