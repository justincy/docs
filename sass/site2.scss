@import "base";
@import "compass/css3/images";
@import "compass/css3/box-sizing";
@import "compass/css3/transition";
@import "compass/css3/transform";

@import "spec";
@import "polymer";

@import url(//fonts.googleapis.com/css?family=Open+Sans:300,300italic,600,800|Source+Code+Pro);
// @import url(//fonts.googleapis.com/css?family=Roboto:400,300,500,700,300italic|Source+Code+Pro);

* {
  @include box-sizing(border-box);
}

h2:target, h3:target, h4:target, h5:target {
  &:before {
    display: block; 
    content: " "; 
    margin-top: -$siteBannerHeightMin + 10; 
    height: $siteBannerHeightMin + 10; 
    visibility: hidden; 
  }
}

html, body {
  margin: 0;
  padding: 0;
  height: 100%;
}

body {
  color: #444;
  // padding-bottom: 80px;
  // padding-top: 80px;
}

img {
  max-width: 100%;
}

pre, code {
  white-space: pre-wrap;
  word-wrap: break-word;
}

ul, ol {
  padding-left: 0;

  li::before {
    content: '·';
    color: $secondary-heading-color;
    margin-left: -15px;
    position: absolute;
    // font-size: 26px;
  }

  ul {
    margin-left: 30px;
    // font-size: initial;
  }
}
ul {
  list-style: none;
}

table {
  &.table {
    width: 100%;
  }
  &.first-col-nowrap {
    tr td:first-of-type {
      white-space: nowrap;
    }
  }
  td {
    padding: 0;
    margin: 0;
    vertical-align: top;
    padding: 12px 12px 12px 0;
  }

  th {
    text-transform: uppercase;
    font-size: 14px;
    text-align: left;
    padding-right: 40px;
    border-bottom: 1px solid $main-bg;
    font-weight: 600;
    line-height: 48px;
  }
}

b, strong {
  font-weight: 600;
}

hr {
  border: none;
  border-bottom: 1px solid $main-bg; 
}

dl {
  dt {
    font-weight: 600;
  }
  &.horizontal {
    dt {
      // clear: left;
      float: left;
      width: 160px;
    }
    dd {
      // clear: both;
    }
  }
}

blockquote {
  padding: 0 0 0 15px;
  margin: 0 0 20px;
  border-left: 5px solid $main-bg;
}

summary {
  outline: none;
}

/* Help catch template errors. */
.error {
  border: 3px solid red;
  background-color: rgba(255,0,0,0.3);
  padding: 5px;
}

.alert {
  color: $secondary-heading-color;
  border: 1px solid $main-bg;
  font-size: $font-size-secondary;
  padding: 10px 15px;

  b, strong {
    margin-right: 5px;
  }

  &.alert-success {
    // border-color: green;
    b, strong {
      color: green;
    }
  }

  &.alert-info {
    // border-color: $info-color;
    b, strong {
      color: $info-color;
    }
  }

  &.alert-error {
    //border-color: $warning-color;
    b, strong {
      color: $warning-color;
    }
  }
}

/* Remove empty p generated from markdown conversion. */
p:empty {
  display: none;
}
a[disabled] {
  pointer-events: none;
  color: #ccc;
}

// figcaption {
//   text-align: center;
//   font-style: italic;
//   padding: 10px;
// }

// footer {
//   font-size: smaller;

//   div:first-of-type {
//     float: left;
//   }
// }

/* -------------------------------------------------------------------------- */

@import "paper-button";

app-bar .paper-button {
  font-size: $font-size-secondary;
  letter-spacing: normal;
}

polymer-ui-icon {
  $widthHeight: 24px;
  // margin-right: 16px;
  width: $widthHeight;
  height: $widthHeight;
  background-size: $widthHeight * 2 !important;
}

.content-padding {
  max-width: 1032px;
  margin: 0 auto;
}

.bar {
  padding: 16px !important;
  height: $siteBannerHeightMin;
  // max-height: $siteBannerHeightMin; // Firefox

  a {
    text-decoration: none;
  }
}

.panel {
  @extend .content-padding;
  padding: 150px 16px;
  @include display-flex;

  $img-margin: 88px;

  &.left {
    img {
      margin-right: $img-margin;
    }
  }
  &.right {
    img {
      margin-left: $img-margin;
    }
  }

  summary {
    @include flex(1);

    + summary {
      margin-left: 25px;
    }

    p {
      margin: $content-padding 0;
      line-height: 32px;
    }
  }

  img {
    @include align-self(center);
  }
}

polymer-ui-toolbar {
  font: inherit !important;
  border: none !important;
  background: inherit !important;
  height: auto;
  color: inherit !important;
}


.sticky {
  position: fixed !important;
  top: 0;
  // left: 0;
  width: 100%;
}

// Homepage ---
// #sitebanner {
//   z-index: 100;
// }

section {
  border-bottom: 1px solid $main-bg;
}

// section .bar {
//   @include justify-content(flex-end);
//   @include align-items(center);
//   border-top: 1px solid $main-bg;
//   border-bottom: 1px solid $main-bg;

//   a {
//     color: inherit;
//     font-size: $font-size-body;
//     // font-weight: 600;
//     // letter-spacing: 0.01em;
//     // line-height: 19.2px;
//     text-align: right;
//     @include flex(1);
//     opacity: 0.6;

//     &:after {
//       content: '\0025BE';
//       margin: 0 10px;
//     }
//   }
// }

#future {
  polymer-ui-toolbar {
    @include align-items(stretch);
    //@include justify-content(space-between);
  }
  .paper-button:not(:last-child) {
    margin-right: 12px;
  }
}

#everything-element {
  // .bar {
  //   border-color: rgba(255,255,255,0.3);
  //   @extend .main-purple;

  //   a {
  //     color: white;
  //   }
  // }
  code {
    color: currentcolor;
  }
  .panel img {
    max-width: 312px;
  }
  summary {
    color: #fff;
  }
  .paper-button {
    //background: rgba(255,255,255,0.1) !important;
    background: #262742 !important;
    color: white;

    &:hover {
      background: rgb(58, 59, 86) !important;
    }
  }
}

#architecture {
  .panel {
<<<<<<< HEAD
    padding: $content-padding 0;
=======
    padding: 35px 16px;
>>>>>>> 2aef4c4d
  }
  .box {
    $box-size: 200px;

    @extend .main-bg;
    margin-bottom: $content-padding / 2;
    border-radius: 50%;
    width: $box-size;
    padding: $box-size / 4 35px;
  }
  h5 {
    font-size: $font-size-secondary;
    font-weight: normal;
    color: $secondary-heading-color;
    line-height: 24px;
    letter-spacing: 0.01em;
    margin-top: 6px;
    margin-bottom: 18px;
  }
  p {
    font-size: $font-size-secondary;
    line-height: $line-height-body;
    margin-top: 0;
  }
  img {
    height: 94px;
    width: auto;
  }
}


footer {
  position: relative;
  // z-index: 100;
  background-color: #fafafa;
  padding: 100px 0;
  padding-left: $additonalPadding + 40;
  // box-shadow: rgba(0, 0, 0, 0.14902) 0px 1px 1px 0px inset, rgba(0, 0, 0, 0.0980392) 0px 1px 2px 0px inset;

  polymer-ui-toolbar {
    margin-bottom: $content-padding;
  }

  .paper-button {
    margin-right: 30px;
    //background: transparent !important;
    opacity: 0.6;
    color: black;
  }

  > :first-child {
    @extend .content-padding;
  }

  #copyright {
    color: #b3b3b3;
    font-size: $font-size-secondary;

    a {
      color: #666666;
    }
  }
}

#content-container {
  .article {
    margin-bottom: 2em;
  }

  h2 {
    margin-top: 20px;
  }
  h3 {
    margin-top: 15px;
  }
  h4 {
    margin-top: 10px;
  }

  scroll-area article header {
    margin-bottom: $additonalPadding;
  }
}

// Reference, article, other pages ---------------------------------------------

#sidebar {
  $leftPadding: 16px;

  position: fixed;
  @include transform(translateZ(0));
  height: 100%;
  width: $sidebarWidth;
  background-color: $main-bg; //$gray-light;
  box-shadow: rgba(0, 0, 0, 0.14902) 1px 1px 1px 0px;
  z-index: 10; // above top sitebanner navbar

  // &:after {
  //   content: '';
  //   box-shadow: 150px 0 0 rgba(0, 0, 0, 0.3);
  //   display: block;
  //   position: absolute;
  //   top: 0;
  //   width: 200px;
  //   height: 100%;
  //   z-index: -4;
  //   right: 0;
  // }

  docs-menu {
    padding: 0 $leftPadding;
  }

  #logo-container {
    // @include display-flex;
    //@include justify-content(center);
    // @include align-items(center);
    height: $siteBannerHeightMin;
    margin-bottom: $additonalPadding;
    padding-left: $leftPadding;
  }
}

// Hide the sidebar on the homepage
#welcome #sidebar {
  display: none;
}

#dropdown-toggle {
  display: none;
  margin-top: -5px;
  opacity: 0.3;
  // -webkit-tap-highlight-color: rgba(0, 0, 0, 0);
}

dropdown-panel {
  position: absolute;
  top: 75px;
  left: 15px;
  width: 240px;
  z-index: 1000;
}

.edit-on-github {
  /*position: absolute;
  top: 0;
  right: 0;*/
  float: right;

  + * {
    clear: both;
  }
}

.permalink {
  display: none;
  margin-left: 5px;
  vertical-align: top;
}
.has-permalink:hover .permalink {
  display: initial; 
}
.no-permalink .permalink {
  display: none !important;
}


// Articles

.forversion {
  float: right;
  color: #ccc;
  font-style: italic;
}
.article .byline {
  font-size: smaller;
  color: #ccc;
}

.author {
  margin-bottom: 20px;

  > p {
    display: inline-block;
    margin: 0;

    &:first-of-type {
      vertical-align: top;
    }
  }

  img {
    border-radius: 7px;
    margin-right: 5px;
    height: 40px;
    width: 40px;
  }

}


/* Elements */
.element-list {
  > [data-element-file] {
    padding-bottom: $additonalPadding;
    border-top: 1px solid $main-bg;
  }

  header {
    margin: $additonalPadding 0;

    h2 {
      margin: 0 !important;
      // Note: permalink :target anchors don't work when these are flexbox.
      // @include display-flex;
      // @include align-items(center);
    }

    a {
      margin-left: 20px;
      &:not(.permalink) {
        font-size: initial;
      }
    }
  }

  .name {
    display: inline-block;
    code {
      white-space: nowrap;
    }
  }

  .nodocs {
    margin-left: 17px;
    font-style: italic;

    &:after {
      content: 'No documentation available.';
    }
  }

  iframe {
    border: none;
    width: 100%;
  }

  .bower_install_instructions,
  .api_documentation {
    display: block;
    > label {
      font-weight: 600;
    }
  }

}

.onlyonmobile {
  display: none;
}

#toc summary {
  font-size: 16px;
  font-weight: 600;
}

/* Videos */

.video iframe {
  // width: 100%;
  width: 853px;
  max-width: 100%;
  height: 480px;
}

@import "mobile";<|MERGE_RESOLUTION|>--- conflicted
+++ resolved
@@ -346,11 +346,8 @@
 
 #architecture {
   .panel {
-<<<<<<< HEAD
-    padding: $content-padding 0;
-=======
+    // padding: $content-padding 0;
     padding: 35px 16px;
->>>>>>> 2aef4c4d
   }
   .box {
     $box-size: 200px;
