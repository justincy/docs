--- conflicted
+++ resolved
@@ -50,30 +50,6 @@
   opacity: 0.6;
 }
 
-<<<<<<< HEAD
-#menu {
-  display: none;
-}
-
-@media only screen and (max-width: $break-medium) {
-  :host {
-    @include justify-content(space-between);
-    width: 100%;
-  }
-
-  polymer-ui-icon {
-    margin: 0;
-  }
-
-  app-bar a {
-    display:none;
-  }
-
-  #menu {
-    display: inline-block;
-  }
-}
-=======
 #search {
   @include display-flex();
   @include align-items(center);
@@ -108,4 +84,26 @@
   color: inherit;
   @include flex(1);
 }
->>>>>>> b4c171b0
+
+#menu {
+  display: none;
+}
+
+@media only screen and (max-width: $break-medium) {
+  :host {
+    @include justify-content(space-between);
+    width: 100%;
+  }
+
+  polymer-ui-icon {
+    margin: 0;
+  }
+
+  app-bar a {
+    display:none;
+  }
+
+  #menu {
+    display: inline-block;
+  }
+}