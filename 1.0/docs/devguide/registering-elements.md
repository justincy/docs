---
layout: default
type: guide
shortname: Docs
title: Registration and lifecycle
subtitle: Developer guide
---

{% include toc.html %}


## Register a custom element {#register-element}


To register a custom element, use the `Polymer` function, and pass in the
prototype for the new element. The prototype must have an `is` property that
specifies the HTML tag name for your custom element.

By specification, the custom element's name **must contain a dash (-)**.

Example:

    // register an element
    MyElement = Polymer({

      is: 'my-element',

      // See below for lifecycle callbacks
      created: function() {
        this.textContent = 'My element!';
      }

    });

    // create an instance with createElement:
    var el1 = document.createElement('my-element');

    // ... or with the constructor:
    var el2 = new MyElement();

The `Polymer` function registers the element with the browser and returns a
constructor that can be used to create new instances of your element via code.

The `Polymer` function sets up the prototype chain for your custom element,
chaining it to the {{site.project_title}} `Base` prototype (which provides
{{site.project_title}} value-added features), so you cannot set up your own
prototype chain. However, you can use [behaviors](#prototype-mixins) to
share code between elements.

### Define a custom constructor {#custom-constructor}

The `Polymer` method returns a basic constructor that can be used to
instantiate the custom element. If you want to
pass arguments to the constructor to configure the new element, you can
specify a custom `factoryImpl` function on the prototype.

The constructor returned from `Polymer` creates an instance using
`document.createElement`, then invokes the user-supplied `factoryImpl` function
with `this` bound to the element instance. Any arguments passed to the actual
constructor are passed on to the `factoryImpl` function.

Example:

    MyElement = Polymer({

      is: 'my-element',

      factoryImpl: function(foo, bar) {
        this.foo = foo;
        this.configureWithBar(bar);
      },

      configureWithBar: function(bar) {
        ...
      }

    });

    var el = new MyElement(42, 'octopus');


Two notes about the custom constructor:

*   The `factoryImpl` method is _only_ invoked when you create an element using the
    constructor. The `factoryImpl` method is not called if the element is created
    from markup by the HTML parser, or if the element is created using `document.createElement`.

*   The `factoryImpl` method is called **after** the element is initialized (local DOM
    created, default values set, and so on). See
    [Ready callback and element initialization](#ready-method) for more information.

### Extend native HTML elements {#type-extension}

Polymer currently only supports extending native HTML elements (for example,
`input`, or `button`, as opposed to extending other custom elements, which will
be supported in a future release). These native element extensions are called
_type extension custom elements_.

<<<<<<< HEAD
**Note:** When using native shadow DOM, extension of native elements can have
unexpected behavior and is sometimes not permitted. Test your element with
native shadow DOM enabled to catch any problems during development.
For information on enabling native shadow DOM, see
[Global Polymer settings](https://www.polymer-project.org/1.0/docs/devguide/settings.html).
{: .alert .alert-info }

To extend a native HTML element, set the `extends` property on your prototype to 
=======
To extend a native HTML element, set the `extends` property on your prototype to
>>>>>>> 419e1b9f
the tag name of the element to extend.


Example:

    MyInput = Polymer({

      is: 'my-input',

      extends: 'input',

      created: function() {
        this.style.border = '1px solid red';
      }

    });

    var el1 = new MyInput();
    console.log(el1 instanceof HTMLInputElement); // true

    var el2 = document.createElement('input', 'my-input');
    console.log(el2 instanceof HTMLInputElement); // true

To use a type-extension element in markup, use the _native_ tag and add an
`is` attribute that specifies the extension type name:

    <input is="my-input">

<!-- legacy anchor -->
<a id="basic-callbacks"></a>

### Define an element in the main HTML document {#main-document-definitions}

**Note:** You should only define elements from the main document when
experimenting. In production, elements should always be defined in
separate files and imported into your main document.
{: .alert .alert-info }

To define an element in your main HTML document, define the element
from `HTMLImports.whenReady(callback)`. `callback` is invoked when
all imports in the document have finished loading.

    <!DOCTYPE html>
    <html>
      <head>
        <script src="bower_components/webcomponentsjs/webcomponents-lite.js">
        </script>
        <link rel="import" href="bower_components/polymer/polymer.html">
        <title>Defining a Polymer Element from the Main Document</title>
      </head>
      <body>
        <dom-module id="main-document-element">
          <template>
            <p>
              Hi! I'm a Polymer element that was defined in the
              main document!
            </p>
          </template>
          <script>
            HTMLImports.whenReady(function () {
              Polymer({
                is: 'main-document-element'
              });
            });
          </script>
        </dom-module>
        <main-document-element></main-document-element>
      </body>
    </html>

## Lifecycle callbacks {#lifecycle-callbacks}

Polymer's Base prototype implements the standard Custom Element lifecycle
callbacks to perform tasks necessary for Polymer's built-in features.  The hooks
in turn call shorter-named lifecycle methods on your prototype.

- `created` instead of `createdCallback`
- `attached` instead of `attachedCallback`
- `detached` instead of `detachedCallback`
- `attributeChanged` instead of `attributeChangedCallback`

Polymer adds an extra callback, `ready`, which is invoked when Polymer has
finished creating and initializing the element's local DOM.


Example:

    MyElement = Polymer({

      is: 'my-element',

      created: function() {
        console.log(this.localName + '#' + this.id + ' was created');
      },

      attached: function() {
        console.log(this.localName + '#' + this.id + ' was attached');
      },

      detached: function() {
        console.log(this.localName + '#' + this.id + ' was detached');
      },

      attributeChanged: function(name, type) {
        console.log(this.localName + '#' + this.id + ' attribute ' + name +
          ' was changed to ' + this.getAttribute(name));
      }

    });

### Ready callback and local DOM initialization {#ready-method}

The `ready` callback is called when an element's local DOM is ready.

It is called after the element's template has been stamped and all elements
**inside the element's local DOM** have been configured (with values bound from
parents, deserialized attributes, or else default values) and had their `ready`
method called.

Implement `ready` when it's necessary to manipulate an element's
local DOM when the element is constructed.

    ready: function() {
      // access a local DOM element by ID using this.$
      this.$.header.textContent = 'Hello!';
    }

**Note:** This example uses [Automatic node finding](local-dom.html#node-finding) to
access a local DOM element.
{: .alert .alert-info }

Within a given tree, `ready` is generally called in _document order_, but you should not
rely on the ordering of initialization callbacks between sibling elements, or between
a host element and its light DOM children.

### Initialization order and timing {#initialization-order}

The element's basic initialization order for a given element is:

- `created` callback
- local DOM initialized (This means that **local DOM** children are created,
  their property values are set as specified in the template, and `ready()`
  has been called on them)
- `ready` callback
- [`factoryImpl` callback](#custom-constructor) `attached` callback

Note that while the life cycle callbacks listed above will be called in the
described order for any given element, the  **initialization timing between
elements may vary** depending on whether or not the browser includes native
support for web components.

#### Initialization timing for light DOM children

As far as initialization timing of light DOM children, there are no guarantees
at all; in general elements are initialized in document order, so children are
usually initialized after their parents. The user can add light children at
any time after the parent element has been defined.

For example, consider this light DOM for an element `avarar-list` (which would
presumably have, in its local DOM, a `<content>` element with selector on
`.photo`):

    <avatar-list>
      <my-photo class="photo" src="one.jpg">First photo</my-photo>
      <my-photo class="photo" src="two.jpg">Second photo</my-photo>
    </avatar-list>

`<avatar-list>` is _likely_ to have its `ready` method called before the various
`<my-photo>` elements do.

#### Initialization timing for local DOM children

In terms of local DOM and initialization timing, Local DOM children are created,
their property values are set as specified in the template, and `ready` is
called on them _before_ their parent's `ready` is.

There are two caveats:

 * `dom-repeat` and `dom-if` create DOM asynchronously based on the property
   values set on them (e.g. `if`, `items`, etc.). Note that `dom-repeat` isn't a
   "special" statement: it's a normal custom element. When you set an items
   value on it, it responds by asynchronously creating instances of its template
   contents. When you use it inside an element's template, the parent element
   instantiates a `dom-repeat` element, sets its items property, and calls ready
   on it -- at that point, the `dom-repeat` starts its own (async) work, while
   the parent element has its `ready` callback called.

* Polymer guarantees that local DOM children have their `ready` callback called
   before their parent's; however, it cannot guarantee the same thing for the
   `attached` callback. This is one fundamental difference between native
   behaviour and  polyfill behavior.

#### Initialization timing for siblings

There are no guarantees with regard to initialization timing between sibling
elements.

This means that siblings may become `ready` in any order.

For accessing sibling elements when an element initializes, you can call `async`
from inside the `attached` callback:

    attached: function() {
      this.async(function() {
        // access sibling or parent elements here
      });
    }


### Registration callback

`Polymer.Base` also implements `registerCallback`, which is called by `Polymer()`
to allow `Polymer.Base` to supply a [layering system](experimental.html#feature-layering)
for Polymer features.


## Static attributes on host {#host-attributes}

If a custom element needs HTML attributes set on it at create-time, the attributes may
be declared in a `hostAttributes` property on the prototype, where keys are the
attribute names and values are the values to be assigned.  Values should
typically be provided as strings, as HTML attributes can only be strings;
however, the standard `serialize` method is used to convert values to strings,
so `true` will serialize to an empty attribute, and `false` will result in no
attribute set, and so forth (see [Attribute serialization](properties.html#attribute-serialization) for more
details).

Example:

    <script>

      Polymer({

        is: 'x-custom',

        hostAttributes: {
          'string-attribute': 'Value',
          'boolean-attribute': true
          tabindex: 0
        }

      });

    </script>

Results in:

    <x-custom string-attribute="Value" boolean-attribute tabindex="0"></x-custom>

**Note:** The `class` attribute can't be configured using `hostAttributes`.
{: .alert .alert-error }

## Behaviors {#prototype-mixins}

Elements can share code in the form of _behaviors_, which can define
properties, lifecycle callbacks, event listeners, and other features.

For more information, see [Behaviors](behaviors.html).

## Class-style constructor {#element-constructor}

If you want to set up your custom element's prototype chain but **not** register
it immediately, you can use the  `Polymer.Class` function. `Polymer.Class` takes
the same prototype argument as the `Polymer` function,  and sets up the
prototype chain, but does _not_ register the element. Instead it  returns a
constructor  that can be passed to `document.registerElement` to register your
element with the browser, and after  which can be used to instantiate new
instances of your element via code.

If you want to define and register the custom element in one step, use the
[`Polymer` function](#register-element).

Example:

    var MyElement = Polymer.Class({

      is: 'my-element',

      // See below for lifecycle callbacks
      created: function() {
        this.textContent = 'My element!';
      }

    });

    document.registerElement('my-element', MyElement);

    // Equivalent:
    var el1 = new MyElement();
    var el2 = document.createElement('my-element');

`Polymer.Class` is designed to provide similar ergonomics to a speculative future
where an ES6 class may be defined and provided to `document.registerElement`.<|MERGE_RESOLUTION|>--- conflicted
+++ resolved
@@ -96,7 +96,6 @@
 be supported in a future release). These native element extensions are called
 _type extension custom elements_.
 
-<<<<<<< HEAD
 **Note:** When using native shadow DOM, extension of native elements can have
 unexpected behavior and is sometimes not permitted. Test your element with
 native shadow DOM enabled to catch any problems during development.
@@ -104,10 +103,7 @@
 [Global Polymer settings](https://www.polymer-project.org/1.0/docs/devguide/settings.html).
 {: .alert .alert-info }
 
-To extend a native HTML element, set the `extends` property on your prototype to 
-=======
 To extend a native HTML element, set the `extends` property on your prototype to
->>>>>>> 419e1b9f
 the tag name of the element to extend.
 
 
