--- conflicted
+++ resolved
@@ -88,400 +88,237 @@
 /* line 43, ../sass/site2.scss */
 img { max-width: 100%; }
 
-<<<<<<< HEAD
 /* line 47, ../sass/site2.scss */
-pre, code { overflow: auto; }
-
-/* line 51, ../sass/site2.scss */
+pre, code { white-space: pre-wrap; word-wrap: break-word; }
+
+/* line 52, ../sass/site2.scss */
 ul { padding-left: 0; list-style: none; }
-/* line 55, ../sass/site2.scss */
+/* line 56, ../sass/site2.scss */
 ul li::before { content: '·'; color: #999999; margin-left: -15px; position: absolute; }
-/* line 63, ../sass/site2.scss */
+/* line 64, ../sass/site2.scss */
 ul ul { margin-left: 30px; }
 
-/* line 69, ../sass/site2.scss */
-td { padding: 0; margin: 0; vertical-align: top; padding: 12px 0; }
-
+/* line 72, ../sass/site2.scss */
+table.first-col-nowrap tr td:first-of-type { white-space: nowrap; }
 /* line 76, ../sass/site2.scss */
-th { text-transform: uppercase; font-size: 14px; text-align: left; padding-right: 40px; border-bottom: 1px solid #eeeeee; font-weight: 600; line-height: 48px; }
-
-/* line 86, ../sass/site2.scss */
-=======
-/* line 48, ../sass/site2.scss */
-pre, code { white-space: pre-wrap; word-wrap: break-word; }
-
-/* line 53, ../sass/site2.scss */
-ul { padding-left: 0; list-style: none; }
-/* line 57, ../sass/site2.scss */
-ul li::before { content: '·'; color: #999999; margin-left: -15px; position: absolute; }
-/* line 65, ../sass/site2.scss */
-ul ul { margin-left: 30px; }
-
-/* line 73, ../sass/site2.scss */
-table.first-col-nowrap tr td:first-of-type { white-space: nowrap; }
-/* line 77, ../sass/site2.scss */
 table td { padding: 0; margin: 0; vertical-align: top; padding: 12px 12px 12px 0; }
-/* line 84, ../sass/site2.scss */
+/* line 83, ../sass/site2.scss */
 table th { text-transform: uppercase; font-size: 14px; text-align: left; padding-right: 40px; border-bottom: 1px solid #eeeeee; font-weight: 600; line-height: 48px; }
 
-/* line 95, ../sass/site2.scss */
->>>>>>> 90299b61
+/* line 94, ../sass/site2.scss */
 b, strong { font-weight: 600; }
 
-/* line 99, ../sass/site2.scss */
+/* line 98, ../sass/site2.scss */
 hr { border: none; border-bottom: 1px solid #eeeeee; }
 
-/* line 105, ../sass/site2.scss */
+/* line 104, ../sass/site2.scss */
 dl dt { font-weight: 600; }
-/* line 109, ../sass/site2.scss */
+/* line 108, ../sass/site2.scss */
 dl.horizontal dt { float: left; width: 160px; }
 
-/* line 120, ../sass/site2.scss */
+/* line 119, ../sass/site2.scss */
 blockquote { padding: 0 0 0 15px; margin: 0 0 20px; border-left: 5px solid #eeeeee; }
 
 /* Help catch template errors. */
-<<<<<<< HEAD
-/* line 91, ../sass/site2.scss */
+/* line 126, ../sass/site2.scss */
 .error { border: 3px solid red; background-color: rgba(255, 0, 0, 0.3); padding: 5px; }
 
-/* line 97, ../sass/site2.scss */
+/* line 132, ../sass/site2.scss */
 .alert { color: #999999; border: 1px solid #eeeeee; font-size: 14px; padding: 10px 15px; }
-/* line 103, ../sass/site2.scss */
+/* line 138, ../sass/site2.scss */
 .alert b, .alert strong { margin-right: 5px; }
-/* line 109, ../sass/site2.scss */
+/* line 144, ../sass/site2.scss */
 .alert.alert-success b, .alert.alert-success strong { color: green; }
-/* line 116, ../sass/site2.scss */
+/* line 151, ../sass/site2.scss */
 .alert.alert-info b, .alert.alert-info strong { color: #3367d6; }
-/* line 123, ../sass/site2.scss */
+/* line 158, ../sass/site2.scss */
 .alert.alert-error b, .alert.alert-error strong { color: #ff4120; }
 
 /* Remove empty p generated from markdown conversion. */
-/* line 130, ../sass/site2.scss */
+/* line 165, ../sass/site2.scss */
 p:empty { display: none; }
 
-/* line 133, ../sass/site2.scss */
+/* line 168, ../sass/site2.scss */
 a[disabled] { pointer-events: none; color: #ccc; }
 
 /* -------------------------------------------------------------------------- */
-/* line 155, ../sass/site2.scss */
+/* line 190, ../sass/site2.scss */
 a.paper-button { color: inherit; }
 
-/* line 159, ../sass/site2.scss */
+/* line 194, ../sass/site2.scss */
 .paper-button { -webkit-transition: box-shadow 0.2s, background 0.2s; transition: box-shadow 0.2s, background 0.2s; border: none; cursor: default; overflow: hidden; position: relative; color: #666666; padding: 14px 14px 12px; border-top-left-radius: 2px; border-top-right-radius: 2px; border-bottom-right-radius: 2px; border-bottom-left-radius: 2px; outline: none; }
-/* line 174, ../sass/site2.scss */
+/* line 209, ../sass/site2.scss */
 .paper-button[borderless] { border: none; background: none; }
-/* line 179, ../sass/site2.scss */
+/* line 214, ../sass/site2.scss */
 .paper-button:not([borderless]) { background: #fafafa; box-shadow: rgba(0, 0, 0, 0.14902) 0px 1px 1px 0px, rgba(0, 0, 0, 0.09804) 0px 1px 2px 0px; }
-/* line 184, ../sass/site2.scss */
+/* line 219, ../sass/site2.scss */
 .paper-button:hover, .paper-button.active { background: #fff; box-shadow: 0px 4px 10px 0 rgba(0, 0, 0, 0.1), 0px 2px 10px 0px rgba(0, 0, 0, 0.1); }
-/* line 190, ../sass/site2.scss */
+/* line 225, ../sass/site2.scss */
 .paper-button[sink] { padding: 7px 10px; transition: none; }
-/* line 194, ../sass/site2.scss */
+/* line 229, ../sass/site2.scss */
 .paper-button[sink]:hover, .paper-button[sink].active { box-shadow: 0 1px 1px rgba(0, 0, 0, 0.2) inset, 0 -1px 1px rgba(0, 0, 0, 0.1) inset, 0 1px 0px rgba(0, 0, 0, 0.2) inset; background: -webkit-linear-gradient(top, rgba(0, 0, 0, 0) 5%, rgba(0, 0, 0, 0.08) 40%); background: linear-gradient(top, rgba(0, 0, 0, 0) 5%, rgba(0, 0, 0, 0.08) 40%); }
-/* line 201, ../sass/site2.scss */
+/* line 236, ../sass/site2.scss */
 .paper-button a { font-size: 13px; line-height: 24px; letter-spacing: 0.06em; color: inherit; vertical-align: middle; opacity: 0.6; color: black; margin-left: 5px; text-decoration: none; }
 
-/* line 214, ../sass/site2.scss */
+/* line 249, ../sass/site2.scss */
 polymer-ui-icon { width: 24px; height: 24px; background-size: 48px !important; }
 
-/* line 222, ../sass/site2.scss */
+/* line 257, ../sass/site2.scss */
 .content-padding, .panel, footer > :first-child { max-width: 1032px; margin: 0 auto; }
 
-/* line 227, ../sass/site2.scss */
+/* line 262, ../sass/site2.scss */
 .bar { padding: 16px !important; height: 80px; }
-/* line 232, ../sass/site2.scss */
+/* line 267, ../sass/site2.scss */
 .bar a { text-decoration: none; }
 
-/* line 237, ../sass/site2.scss */
+/* line 272, ../sass/site2.scss */
 .panel { padding: 150px 0; display: -webkit-box; display: -webkit-flex; display: -moz-flex; display: -ms-flex; display: -o-flex; display: flex; }
-/* line 245, ../sass/site2.scss */
+/* line 280, ../sass/site2.scss */
 .panel.left img { margin-right: 88px; }
-/* line 250, ../sass/site2.scss */
+/* line 285, ../sass/site2.scss */
 .panel.right img { margin-left: 88px; }
-/* line 255, ../sass/site2.scss */
+/* line 290, ../sass/site2.scss */
 .panel summary { -webkit-box-flex: 1; -webkit-flex: 1; -moz-flex: 1; -ms-flex: 1; -o-flex: 1; flex: 1; }
-/* line 258, ../sass/site2.scss */
+/* line 293, ../sass/site2.scss */
 .panel summary + summary { margin-left: 25px; }
-/* line 262, ../sass/site2.scss */
+/* line 297, ../sass/site2.scss */
 .panel summary p { margin: 56px 0; line-height: 32px; }
-/* line 268, ../sass/site2.scss */
+/* line 303, ../sass/site2.scss */
 .panel img { -webkit-align-self: center; -moz-align-self: center; -ms-align-self: center; -o-align-self: center; align-self: center; }
 
-/* line 273, ../sass/site2.scss */
+/* line 308, ../sass/site2.scss */
 polymer-ui-toolbar { font: inherit !important; border: none !important; background: inherit !important; height: auto; color: inherit !important; }
 
-/* line 282, ../sass/site2.scss */
+/* line 317, ../sass/site2.scss */
 .sticky { position: fixed !important; width: 100%; }
 
-/* line 294, ../sass/site2.scss */
+/* line 329, ../sass/site2.scss */
 section .bar { -webkit-box-pack: flex-end; -webkit-justify-content: flex-end; -moz-justify-content: flex-end; -ms-justify-content: flex-end; -o-justify-content: flex-end; justify-content: flex-end; -webkit-box-align: center; -webkit-align-items: center; -moz-align-items: center; -ms-align-items: center; -o-align-items: center; align-items: center; border-top: 1px solid #eeeeee; border-bottom: 1px solid #eeeeee; }
-/* line 300, ../sass/site2.scss */
+/* line 335, ../sass/site2.scss */
 section .bar a { color: inherit; font-size: 16px; text-align: right; -webkit-box-flex: 1; -webkit-flex: 1; -moz-flex: 1; -ms-flex: 1; -o-flex: 1; flex: 1; opacity: 0.6; }
-/* line 310, ../sass/site2.scss */
+/* line 345, ../sass/site2.scss */
 section .bar a:after { content: '\0025BE'; margin: 0 10px; }
 
-/* line 318, ../sass/site2.scss */
+/* line 353, ../sass/site2.scss */
 #future polymer-ui-toolbar { -webkit-box-align: stretch; -webkit-align-items: stretch; -moz-align-items: stretch; -ms-align-items: stretch; -o-align-items: stretch; align-items: stretch; }
-/* line 322, ../sass/site2.scss */
+/* line 357, ../sass/site2.scss */
 #future .paper-button:not(:last-child) { margin-right: 30px; }
 
-/* line 328, ../sass/site2.scss */
+/* line 363, ../sass/site2.scss */
 #everything-element .bar { border-color: rgba(255, 255, 255, 0.3); }
-/* line 332, ../sass/site2.scss */
+/* line 367, ../sass/site2.scss */
 #everything-element .bar a { color: white; }
-/* line 336, ../sass/site2.scss */
+/* line 371, ../sass/site2.scss */
 #everything-element summary { color: #fff; }
-/* line 339, ../sass/site2.scss */
+/* line 374, ../sass/site2.scss */
 #everything-element .paper-button { background: #262742 !important; }
-/* line 343, ../sass/site2.scss */
+/* line 378, ../sass/site2.scss */
 #everything-element .paper-button:hover { background: #3a3b56 !important; }
-/* line 347, ../sass/site2.scss */
+/* line 382, ../sass/site2.scss */
 #everything-element .paper-button a { color: white; }
 
-/* line 354, ../sass/site2.scss */
+/* line 389, ../sass/site2.scss */
 #architecture .panel { padding: 25px 0; }
-/* line 357, ../sass/site2.scss */
+/* line 392, ../sass/site2.scss */
 #architecture .box { padding: 100px 24px 14px; margin-bottom: 56px; }
-/* line 362, ../sass/site2.scss */
+/* line 397, ../sass/site2.scss */
 #architecture h5 { font-size: 14px; color: #999999; line-height: 24px; letter-spacing: 0.01em; margin-top: 6px; margin-bottom: 18px; }
-/* line 370, ../sass/site2.scss */
+/* line 405, ../sass/site2.scss */
 #architecture p { font-size: 14px; line-height: 24px; margin-top: 0; }
-/* line 375, ../sass/site2.scss */
+/* line 410, ../sass/site2.scss */
 #architecture img { height: 92px; width: auto; }
 
-/* line 383, ../sass/site2.scss */
+/* line 418, ../sass/site2.scss */
 footer { position: relative; z-index: 100; background-color: #e6e6e6; padding: 100px 0; box-shadow: rgba(0, 0, 0, 0.14902) 0px 1px 1px 0px inset, rgba(0, 0, 0, 0.09804) 0px 1px 2px 0px inset; }
-/* line 390, ../sass/site2.scss */
+/* line 425, ../sass/site2.scss */
 footer polymer-ui-toolbar { margin-bottom: 56px; }
-/* line 394, ../sass/site2.scss */
+/* line 429, ../sass/site2.scss */
 footer .paper-button { margin-right: 30px; }
-/* line 398, ../sass/site2.scss */
+/* line 433, ../sass/site2.scss */
 footer .paper-button a { opacity: 0.6; color: black; }
-/* line 408, ../sass/site2.scss */
+/* line 443, ../sass/site2.scss */
 footer #copyright { color: #b3b3b3; font-size: 14px; }
-/* line 412, ../sass/site2.scss */
+/* line 447, ../sass/site2.scss */
 footer #copyright a { color: #666666; }
 
-/* line 419, ../sass/site2.scss */
+/* line 454, ../sass/site2.scss */
 #content-container .article { margin-bottom: 2em; }
-/* line 423, ../sass/site2.scss */
+/* line 458, ../sass/site2.scss */
 #content-container h2 { margin-top: 40px; }
-/* line 426, ../sass/site2.scss */
+/* line 461, ../sass/site2.scss */
 #content-container h3 { margin-top: 30px; }
-/* line 429, ../sass/site2.scss */
+/* line 464, ../sass/site2.scss */
 #content-container h4 { margin-top: 20px; }
 
-/* line 436, ../sass/site2.scss */
+/* line 471, ../sass/site2.scss */
 #sidebar { position: fixed; -webkit-transform: translateZ(0); -moz-transform: translateZ(0); -ms-transform: translateZ(0); -o-transform: translateZ(0); transform: translateZ(0); height: 100%; width: 248px; background-color: #eeeeee; box-shadow: rgba(0, 0, 0, 0.14902) 1px 1px 1px 0px; z-index: 10; }
-/* line 447, ../sass/site2.scss */
+/* line 482, ../sass/site2.scss */
 #sidebar docs-menu { padding: 0 16px; }
-/* line 451, ../sass/site2.scss */
+/* line 486, ../sass/site2.scss */
 #sidebar .logo { display: -webkit-box; display: -webkit-flex; display: -moz-flex; display: -ms-flex; display: -o-flex; display: flex; -webkit-box-align: center; -webkit-align-items: center; -moz-align-items: center; -ms-align-items: center; -o-align-items: center; align-items: center; height: 80px; margin-bottom: 24px; padding-left: 16px; }
 
-/* line 461, ../sass/site2.scss */
-=======
-/* line 127, ../sass/site2.scss */
-.error { border: 3px solid red; background-color: rgba(255, 0, 0, 0.3); padding: 5px; }
-
-/* line 133, ../sass/site2.scss */
-.alert { color: #999999; border: 1px solid #eeeeee; font-size: 14px; padding: 10px 15px; }
-/* line 139, ../sass/site2.scss */
-.alert b, .alert strong { margin-right: 5px; }
-/* line 145, ../sass/site2.scss */
-.alert.alert-success b, .alert.alert-success strong { color: green; }
-/* line 152, ../sass/site2.scss */
-.alert.alert-info b, .alert.alert-info strong { color: #3367d6; }
-/* line 159, ../sass/site2.scss */
-.alert.alert-error b, .alert.alert-error strong { color: #ff4120; }
-
-/* Remove empty p generated from markdown conversion. */
-/* line 166, ../sass/site2.scss */
-p:empty { display: none; }
-
-/* line 169, ../sass/site2.scss */
-a[disabled] { pointer-events: none; color: #ccc; }
-
-/* -------------------------------------------------------------------------- */
-/* line 191, ../sass/site2.scss */
-a.paper-button { color: inherit; }
-
-/* line 195, ../sass/site2.scss */
-.paper-button { -webkit-transition: box-shadow 0.2s, background 0.2s; transition: box-shadow 0.2s, background 0.2s; border: none; cursor: default; overflow: hidden; position: relative; color: #666666; padding: 14px 14px 12px; border-top-left-radius: 2px; border-top-right-radius: 2px; border-bottom-right-radius: 2px; border-bottom-left-radius: 2px; outline: none; }
-/* line 210, ../sass/site2.scss */
-.paper-button[borderless] { border: none; background: none; }
-/* line 215, ../sass/site2.scss */
-.paper-button:not([borderless]) { background: #fafafa; box-shadow: rgba(0, 0, 0, 0.14902) 0px 1px 1px 0px, rgba(0, 0, 0, 0.09804) 0px 1px 2px 0px; }
-/* line 220, ../sass/site2.scss */
-.paper-button:hover, .paper-button.active { background: #fff; box-shadow: 0px 4px 10px 0 rgba(0, 0, 0, 0.1), 0px 2px 10px 0px rgba(0, 0, 0, 0.1); }
-/* line 226, ../sass/site2.scss */
-.paper-button[sink] { padding: 7px 10px; transition: none; }
-/* line 230, ../sass/site2.scss */
-.paper-button[sink]:hover, .paper-button[sink].active { box-shadow: 0 1px 1px rgba(0, 0, 0, 0.2) inset, 0 -1px 1px rgba(0, 0, 0, 0.1) inset, 0 1px 0px rgba(0, 0, 0, 0.2) inset; background: -webkit-linear-gradient(top, rgba(0, 0, 0, 0) 5%, rgba(0, 0, 0, 0.08) 40%); background: linear-gradient(top, rgba(0, 0, 0, 0) 5%, rgba(0, 0, 0, 0.08) 40%); }
-/* line 237, ../sass/site2.scss */
-.paper-button a { font-size: 13px; line-height: 24px; letter-spacing: 0.06em; color: inherit; vertical-align: middle; opacity: 0.6; color: black; margin-left: 5px; text-decoration: none; }
-
-/* line 250, ../sass/site2.scss */
-polymer-ui-icon { width: 24px; height: 24px; background-size: 48px !important; }
-
-/* line 258, ../sass/site2.scss */
-.content-padding, .panel, footer > :first-child { max-width: 1032px; margin: 0 auto; }
-
-/* line 263, ../sass/site2.scss */
-.bar { padding: 16px !important; height: 80px; }
-/* line 268, ../sass/site2.scss */
-.bar a { text-decoration: none; }
-
-/* line 273, ../sass/site2.scss */
-.panel { padding: 150px 0; display: -webkit-box; display: -webkit-flex; display: -moz-flex; display: -ms-flex; display: -o-flex; display: flex; }
-/* line 281, ../sass/site2.scss */
-.panel.left img { margin-right: 88px; }
-/* line 286, ../sass/site2.scss */
-.panel.right img { margin-left: 88px; }
-/* line 291, ../sass/site2.scss */
-.panel summary { -webkit-box-flex: 1; -webkit-flex: 1; -moz-flex: 1; -ms-flex: 1; -o-flex: 1; flex: 1; }
-/* line 294, ../sass/site2.scss */
-.panel summary + summary { margin-left: 25px; }
-/* line 298, ../sass/site2.scss */
-.panel summary p { margin: 56px 0; line-height: 32px; }
-/* line 304, ../sass/site2.scss */
-.panel img { -webkit-align-self: center; -moz-align-self: center; -ms-align-self: center; -o-align-self: center; align-self: center; }
-
-/* line 309, ../sass/site2.scss */
-polymer-ui-toolbar { font: inherit !important; border: none !important; background: inherit !important; height: auto; color: inherit !important; }
-
-/* line 318, ../sass/site2.scss */
-.sticky { position: fixed !important; width: 100%; }
-
-/* line 330, ../sass/site2.scss */
-section .bar { -webkit-box-pack: flex-end; -webkit-justify-content: flex-end; -moz-justify-content: flex-end; -ms-justify-content: flex-end; -o-justify-content: flex-end; justify-content: flex-end; -webkit-box-align: center; -webkit-align-items: center; -moz-align-items: center; -ms-align-items: center; -o-align-items: center; align-items: center; border-top: 1px solid #eeeeee; border-bottom: 1px solid #eeeeee; }
-/* line 336, ../sass/site2.scss */
-section .bar a { color: inherit; font-size: 16px; text-align: right; -webkit-box-flex: 1; -webkit-flex: 1; -moz-flex: 1; -ms-flex: 1; -o-flex: 1; flex: 1; opacity: 0.6; }
-/* line 346, ../sass/site2.scss */
-section .bar a:after { content: '\0025BE'; margin: 0 10px; }
-
-/* line 354, ../sass/site2.scss */
-#future polymer-ui-toolbar { -webkit-box-align: stretch; -webkit-align-items: stretch; -moz-align-items: stretch; -ms-align-items: stretch; -o-align-items: stretch; align-items: stretch; }
-/* line 358, ../sass/site2.scss */
-#future .paper-button:not(:last-child) { margin-right: 30px; }
-
-/* line 364, ../sass/site2.scss */
-#everything-element .bar { border-color: rgba(255, 255, 255, 0.3); }
-/* line 368, ../sass/site2.scss */
-#everything-element .bar a { color: white; }
-/* line 372, ../sass/site2.scss */
-#everything-element summary { color: #fff; }
-/* line 375, ../sass/site2.scss */
-#everything-element .paper-button { background: #262742 !important; }
-/* line 379, ../sass/site2.scss */
-#everything-element .paper-button:hover { background: #3a3b56 !important; }
-/* line 383, ../sass/site2.scss */
-#everything-element .paper-button a { color: white; }
-
-/* line 390, ../sass/site2.scss */
-#architecture .panel { padding: 25px 0; }
-/* line 393, ../sass/site2.scss */
-#architecture .box { padding: 100px 24px 14px; margin-bottom: 56px; }
-/* line 398, ../sass/site2.scss */
-#architecture h5 { font-size: 14px; color: #999999; line-height: 24px; letter-spacing: 0.01em; margin-top: 6px; margin-bottom: 18px; }
-/* line 406, ../sass/site2.scss */
-#architecture p { font-size: 14px; line-height: 24px; margin-top: 0; }
-/* line 411, ../sass/site2.scss */
-#architecture img { height: 92px; width: auto; }
-
-/* line 419, ../sass/site2.scss */
-footer { position: relative; z-index: 100; background-color: #e6e6e6; padding: 100px 0; box-shadow: rgba(0, 0, 0, 0.14902) 0px 1px 1px 0px inset, rgba(0, 0, 0, 0.09804) 0px 1px 2px 0px inset; }
-/* line 426, ../sass/site2.scss */
-footer polymer-ui-toolbar { margin-bottom: 56px; }
-/* line 430, ../sass/site2.scss */
-footer .paper-button { margin-right: 30px; }
-/* line 434, ../sass/site2.scss */
-footer .paper-button a { opacity: 0.6; color: black; }
-/* line 444, ../sass/site2.scss */
-footer #copyright { color: #b3b3b3; font-size: 14px; }
-/* line 448, ../sass/site2.scss */
-footer #copyright a { color: #666666; }
-
-/* line 455, ../sass/site2.scss */
-#content-container .article { margin-bottom: 2em; }
-/* line 459, ../sass/site2.scss */
-#content-container h2 { margin-top: 40px; }
-/* line 462, ../sass/site2.scss */
-#content-container h3 { margin-top: 30px; }
-/* line 465, ../sass/site2.scss */
-#content-container h4 { margin-top: 20px; }
-
-/* line 472, ../sass/site2.scss */
-#sidebar { position: fixed; -webkit-transform: translateZ(0); -moz-transform: translateZ(0); -ms-transform: translateZ(0); -o-transform: translateZ(0); transform: translateZ(0); height: 100%; width: 248px; background-color: #eeeeee; box-shadow: rgba(0, 0, 0, 0.14902) 1px 1px 1px 0px; z-index: 10; }
-/* line 483, ../sass/site2.scss */
-#sidebar docs-menu { padding: 0 16px; }
-/* line 487, ../sass/site2.scss */
-#sidebar .logo { display: -webkit-box; display: -webkit-flex; display: -moz-flex; display: -ms-flex; display: -o-flex; display: flex; -webkit-box-align: center; -webkit-align-items: center; -moz-align-items: center; -ms-align-items: center; -o-align-items: center; align-items: center; height: 80px; margin-bottom: 24px; padding-left: 16px; }
-
-/* line 497, ../sass/site2.scss */
->>>>>>> 90299b61
+/* line 496, ../sass/site2.scss */
 .edit-on-github { /*position: absolute;
 top: 0;
 right: 0;*/ float: right; }
-/* line 503, ../sass/site2.scss */
+/* line 502, ../sass/site2.scss */
 .edit-on-github + * { clear: both; }
 
-<<<<<<< HEAD
-/* line 468, ../sass/site2.scss */
+/* line 507, ../sass/site2.scss */
 .permalink { display: none; margin-left: 5px; vertical-align: top; }
 
-/* line 473, ../sass/site2.scss */
+/* line 512, ../sass/site2.scss */
 .has-permalink:hover .permalink { display: initial; }
 
-/* line 476, ../sass/site2.scss */
+/* line 515, ../sass/site2.scss */
 .no-permalink .permalink { display: none !important; }
 
-/* line 483, ../sass/site2.scss */
+/* line 522, ../sass/site2.scss */
 .forversion { float: right; color: #ccc; font-style: italic; }
 
-/* line 488, ../sass/site2.scss */
+/* line 527, ../sass/site2.scss */
 .article .byline { font-size: smaller; color: #ccc; }
 
-/* line 493, ../sass/site2.scss */
+/* line 532, ../sass/site2.scss */
 .author { margin-bottom: 20px; }
-/* line 496, ../sass/site2.scss */
+/* line 535, ../sass/site2.scss */
 .author > p { display: inline-block; margin: 0; }
-/* line 500, ../sass/site2.scss */
+/* line 539, ../sass/site2.scss */
 .author > p:first-of-type { vertical-align: top; }
-/* line 505, ../sass/site2.scss */
+/* line 544, ../sass/site2.scss */
 .author img { border-radius: 7px; margin-right: 5px; height: 40px; width: 40px; }
 
-@media only screen and (max-width: 580px) { /* line 6, ../sass/mobile.scss */
+@media only screen and (max-width: 580px) { /* line 7, ../sass/mobile.scss */
   #sidebar { position: static; width: auto; height: auto; }
-  /* line 12, ../sass/mobile.scss */
+  /* line 13, ../sass/mobile.scss */
   scroll-area[sidebar] { padding-left: 0; }
-  /* line 16, ../sass/mobile.scss */
+  /* line 17, ../sass/mobile.scss */
   scroll-area > article { padding-left: 35px; padding-right: 35px; }
-  /* line 21, ../sass/mobile.scss */
+  /* line 22, ../sass/mobile.scss */
+  .main-bg .panel img, #architecture .box .panel img { width: 38%; margin-right: auto; margin-bottom: 10px; }
+  /* line 28, ../sass/mobile.scss */
+  .panel { flex-flow: column; margin: 30px; }
+  /* line 33, ../sass/mobile.scss */
+  .panel summary + summary { margin-right: auto; }
+  /* line 37, ../sass/mobile.scss */
+  .panel.left { padding: 80px 0px; }
+  /* line 41, ../sass/mobile.scss */
+  .panel.right summary { flex: 1; order: 2; }
+  /* line 46, ../sass/mobile.scss */
+  .panel.right img { order: 1; height: 120px; margin-right: auto; margin-bottom: 50px; }
+  /* line 53, ../sass/mobile.scss */
+  .box { padding: 20px 24px 14px; }
+  /* line 57, ../sass/mobile.scss */
+  app-bar a { display: none; }
+  /* line 61, ../sass/mobile.scss */
+  .bar { height: 60px; }
+  /* line 65, ../sass/mobile.scss */
   footer { padding: 65px 35px; }
-  /* line 27, ../sass/mobile.scss */
-  footer polymer-ui-toolbar.flexbox.align-center { -webkit-box-orient: vertical; -webkit-flex-direction: column; -moz-flex-direction: column; -ms-flex-direction: column; -o-flex-direction: column; flex-direction: column; -webkit-box-align: flex-start; -webkit-align-items: flex-start; -moz-align-items: flex-start; -ms-align-items: flex-start; -o-align-items: flex-start; align-items: flex-start; -webkit-box-pack: flex-start; -webkit-justify-content: flex-start; -moz-justify-content: flex-start; -ms-justify-content: flex-start; -o-justify-content: flex-start; justify-content: flex-start; } }
-=======
-/* line 508, ../sass/site2.scss */
-.permalink { display: none; margin-left: 5px; vertical-align: top; }
-
-/* line 513, ../sass/site2.scss */
-.has-permalink:hover .permalink { display: initial; }
-
-/* line 516, ../sass/site2.scss */
-.no-permalink .permalink { display: none !important; }
-
-/* line 523, ../sass/site2.scss */
-.forversion { float: right; color: #ccc; font-style: italic; }
-
-/* line 528, ../sass/site2.scss */
-.article .byline { font-size: smaller; color: #ccc; }
-
-/* line 533, ../sass/site2.scss */
-.author { margin-bottom: 20px; }
-/* line 536, ../sass/site2.scss */
-.author > p { display: inline-block; margin: 0; }
-/* line 540, ../sass/site2.scss */
-.author > p:first-of-type { vertical-align: top; }
-/* line 545, ../sass/site2.scss */
-.author img { border-radius: 7px; margin-right: 5px; height: 40px; width: 40px; }
->>>>>>> 90299b61
+  /* line 70, ../sass/mobile.scss */
+  footer polymer-ui-toolbar { height: 170px; }
+  /* line 74, ../sass/mobile.scss */
+  footer polymer-ui-toolbar .paper-button { padding-bottom: 30px; }
+  /* line 78, ../sass/mobile.scss */
+  #future polymer-ui-toolbar button:nth-child(1) { display: none; }
+  /* line 83, ../sass/mobile.scss */
+  footer polymer-ui-toolbar.flexbox.align-center { -webkit-box-orient: vertical; -webkit-flex-direction: column; -moz-flex-direction: column; -ms-flex-direction: column; -o-flex-direction: column; flex-direction: column; -webkit-box-align: flex-start; -webkit-align-items: flex-start; -moz-align-items: flex-start; -ms-align-items: flex-start; -o-align-items: flex-start; align-items: flex-start; -webkit-box-pack: flex-start; -webkit-justify-content: flex-start; -moz-justify-content: flex-start; -ms-justify-content: flex-start; -o-justify-content: flex-start; justify-content: flex-start; height: 170px; } }