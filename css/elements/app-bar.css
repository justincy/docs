/* line 3, ../../sass/elements/app-bar.scss */
:host { display: -webkit-box; display: -webkit-flex; display: -moz-flex; display: -ms-flex; display: -o-flex; display: flex; -webkit-box-align: center; -webkit-align-items: center; -moz-align-items: center; -ms-align-items: center; -o-align-items: center; align-items: center; -webkit-box-pack: flex-end; -webkit-justify-content: flex-end; -moz-justify-content: flex-end; -ms-justify-content: flex-end; -o-justify-content: flex-end; justify-content: flex-end; -webkit-box-flex: 1; -webkit-flex: 1; -moz-flex: 1; -ms-flex: 1; -o-flex: 1; flex: 1; background: inherit; z-index: 100; box-sizing: border-box; font-size: 14px; color: #000; }

/* line 17, ../../sass/elements/app-bar.scss */
:host([theme="light"]) { color: inherit; }

/* line 21, ../../sass/elements/app-bar.scss */
:host(.search-on) { left: 0; }

/* line 25, ../../sass/elements/app-bar.scss */
:host([theme="dark"].search-on) { border-bottom: 1px solid rgba(0, 0, 0, 0.14902); box-shadow: #cccccc 0px 1px 5px; }

/* line 30, ../../sass/elements/app-bar.scss */
:ancestor(site-banner) { right: 0; top: 0; position: absolute; }

/* line 36, ../../sass/elements/app-bar.scss */
:host(.fixed) { position: fixed; }

/* line 40, ../../sass/elements/app-bar.scss */
polymer-ui-icon { width: 24px !important; height: 24px !important; background-size: 48px !important; opacity: 0.6; }

/* @polyfill :host a */
<<<<<<< HEAD
/* line 45, ../../sass/elements/app-bar.scss */
::content a { opacity: 0.6; }

/* line 49, ../../sass/elements/app-bar.scss */
#menu { display: none; }

@media only screen and (max-width: 800px) { /* line 54, ../../sass/elements/app-bar.scss */
  :host { -webkit-box-pack: space-between; -webkit-justify-content: space-between; -moz-justify-content: space-between; -ms-justify-content: space-between; -o-justify-content: space-between; justify-content: space-between; width: 100%; }
  /* line 59, ../../sass/elements/app-bar.scss */
  polymer-ui-icon { margin: 0; }
  /* line 63, ../../sass/elements/app-bar.scss */
  app-bar a { display: none; }
  /* line 67, ../../sass/elements/app-bar.scss */
  #menu { display: inline-block; } }
=======
/* line 49, ../../sass/elements/app-bar.scss */
::content a { opacity: 0.6; }

/* line 53, ../../sass/elements/app-bar.scss */
#search { display: -webkit-box; display: -webkit-flex; display: -moz-flex; display: -ms-flex; display: -o-flex; display: flex; -webkit-box-align: center; -webkit-align-items: center; -moz-align-items: center; -ms-align-items: center; -o-align-items: center; align-items: center; width: 24px; margin-left: 16px; box-sizing: border-box; background-color: inherit; }
/* line 63, ../../sass/elements/app-bar.scss */
#search[show] { width: 100%; position: absolute; left: 0; padding: 0 16px; margin-left: 0; }
/* line 70, ../../sass/elements/app-bar.scss */
#search[show] input { padding: 10px; }

/* line 77, ../../sass/elements/app-bar.scss */
input { background-color: inherit; border: none; font-size: 20px; outline: none; padding: 0; color: inherit; -webkit-box-flex: 1; -webkit-flex: 1; -moz-flex: 1; -ms-flex: 1; -o-flex: 1; flex: 1; }
>>>>>>> b4c171b0
<|MERGE_RESOLUTION|>--- conflicted
+++ resolved
@@ -20,22 +20,6 @@
 polymer-ui-icon { width: 24px !important; height: 24px !important; background-size: 48px !important; opacity: 0.6; }
 
 /* @polyfill :host a */
-<<<<<<< HEAD
-/* line 45, ../../sass/elements/app-bar.scss */
-::content a { opacity: 0.6; }
-
-/* line 49, ../../sass/elements/app-bar.scss */
-#menu { display: none; }
-
-@media only screen and (max-width: 800px) { /* line 54, ../../sass/elements/app-bar.scss */
-  :host { -webkit-box-pack: space-between; -webkit-justify-content: space-between; -moz-justify-content: space-between; -ms-justify-content: space-between; -o-justify-content: space-between; justify-content: space-between; width: 100%; }
-  /* line 59, ../../sass/elements/app-bar.scss */
-  polymer-ui-icon { margin: 0; }
-  /* line 63, ../../sass/elements/app-bar.scss */
-  app-bar a { display: none; }
-  /* line 67, ../../sass/elements/app-bar.scss */
-  #menu { display: inline-block; } }
-=======
 /* line 49, ../../sass/elements/app-bar.scss */
 ::content a { opacity: 0.6; }
 
@@ -48,4 +32,15 @@
 
 /* line 77, ../../sass/elements/app-bar.scss */
 input { background-color: inherit; border: none; font-size: 20px; outline: none; padding: 0; color: inherit; -webkit-box-flex: 1; -webkit-flex: 1; -moz-flex: 1; -ms-flex: 1; -o-flex: 1; flex: 1; }
->>>>>>> b4c171b0
+
+/* line 88, ../../sass/elements/app-bar.scss */
+#menu { display: none; }
+
+@media only screen and (max-width: 800px) { /* line 93, ../../sass/elements/app-bar.scss */
+  :host { -webkit-box-pack: space-between; -webkit-justify-content: space-between; -moz-justify-content: space-between; -ms-justify-content: space-between; -o-justify-content: space-between; justify-content: space-between; width: 100%; }
+  /* line 98, ../../sass/elements/app-bar.scss */
+  polymer-ui-icon { margin: 0; }
+  /* line 102, ../../sass/elements/app-bar.scss */
+  app-bar a { display: none; }
+  /* line 106, ../../sass/elements/app-bar.scss */
+  #menu { display: inline-block; } }