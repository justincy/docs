@media only screen and (max-width: 580px) { /* line 6, ../sass/mobile.scss */
  .onlyonmobile { display: block !important; }
  /* line 10, ../sass/mobile.scss */
  .bar { height: 60px; }
  /* line 14, ../sass/mobile.scss */
  .panel { -webkit-box-orient: vertical; -webkit-flex-direction: column; -moz-flex-direction: column; -ms-flex-direction: column; -o-flex-direction: column; flex-direction: column; margin: 0 30px; padding: 80px 0 40px 0; }
  /* line 19, ../sass/mobile.scss */
  .panel > img { margin-bottom: 50px; width: 200px; margin-right: auto !important; margin-left: 0px !important; }
  /* line 27, ../sass/mobile.scss */
  .panel.right summary { -webkit-box-flex: 1; -webkit-flex: 1; -moz-flex: 1; -ms-flex: 1; -o-flex: 1; flex: 1; order: 2; }
  /* line 31, ../sass/mobile.scss */
  .panel.right img { order: 1; }
  /* line 37, ../sass/mobile.scss */
  .panel summary + summary { margin-right: auto; margin-left: 0px; }
  /* line 41, ../sass/mobile.scss */
  .panel summary p { margin: 10px 0; }
  /* line 47, ../sass/mobile.scss */
  .paper-button { margin: 15px 0; }
  /* line 52, ../sass/mobile.scss */
  #future polymer-ui-toolbar { -webkit-box-orient: vertical; -webkit-flex-direction: column; -moz-flex-direction: column; -ms-flex-direction: column; -o-flex-direction: column; flex-direction: column; }
  /* line 55, ../sass/mobile.scss */
  #future polymer-ui-toolbar a { margin-right: 0 !important; }
  /* line 57, ../sass/mobile.scss */
  #future polymer-ui-toolbar a:first-of-type { margin-bottom: 0; }
  /* line 60, ../sass/mobile.scss */
  #future polymer-ui-toolbar a:last-of-type { display: none; }
  /* line 67, ../sass/mobile.scss */
  #architecture .box { margin-bottom: 25px; }
  /* line 71, ../sass/mobile.scss */
  .edit-on-github { display: none; }
  /* line 75, ../sass/mobile.scss */
  footer { padding: 35px; }
  /* line 77, ../sass/mobile.scss */
  footer polymer-ui-toolbar { -webkit-box-orient: vertical; -webkit-flex-direction: column; -moz-flex-direction: column; -ms-flex-direction: column; -o-flex-direction: column; flex-direction: column; -webkit-box-align: flex-start !important; -webkit-align-items: flex-start !important; -moz-align-items: flex-start !important; -ms-align-items: flex-start !important; -o-align-items: flex-start !important; align-items: flex-start !important; } }
<<<<<<< HEAD
@media only screen and (max-width: 800px) { /* line 87, ../sass/mobile.scss */
=======
@media only screen and (max-width: 850px) { /* line 88, ../sass/mobile.scss */
>>>>>>> 2aef4c4d
  #sidebar { -webkit-transform: translate3d(-100%, 0, 0); -moz-transform: translate3d(-100%, 0, 0); -ms-transform: translate3d(-100%, 0, 0); -o-transform: translate3d(-100%, 0, 0); transform: translate3d(-100%, 0, 0); -webkit-transition: -webkit-transform 500ms; -moz-transition: -moz-transform 500ms; -o-transition: -o-transform 500ms; transition: transform 500ms; width: 85%; max-width: 315px; z-index: 1000; }
  /* line 94, ../sass/mobile.scss */
  #sidebar.in { -webkit-transform: translate3d(0, 0, 0); -moz-transform: translate3d(0, 0, 0); -ms-transform: translate3d(0, 0, 0); -o-transform: translate3d(0, 0, 0); transform: translate3d(0, 0, 0); box-shadow: 5px 5px 5px rgba(0, 0, 0, 0.2); }
  /* line 100, ../sass/mobile.scss */
  #dropdown-toggle { display: inline-block; }
  /* line 105, ../sass/mobile.scss */
  #architecture .panel p { margin-bottom: 10px; }
  /* line 108, ../sass/mobile.scss */
  #architecture .panel .paper-button { margin: 0 0 40px; }
  /* Force table to not be like tables anymore */
  /* line 7, ../sass/_tables.scss */
  .responsive-table, .responsive-table thead, .responsive-table tbody, .responsive-table th, .responsive-table td, .responsive-table tr { display: block; }
  /* Hide table headers (but not display: none;, for accessibility) */
  /* line 12, ../sass/_tables.scss */
  .responsive-table th { position: absolute; top: -9999px; left: -9999px; }
  /* line 18, ../sass/_tables.scss */
  .responsive-table td { /* Behave  like a "row" */ position: relative; padding-left: 40%; }
  /* line 24, ../sass/_tables.scss */
  .responsive-table td:before { /* Now like a table header */ position: absolute; left: 0; width: 35%; padding-right: 10px; text-transform: uppercase; font-size: 14px; font-weight: 600; }
  /* line 35, ../sass/_tables.scss */
  .responsive-table tr td:last-child { border-bottom: 1px solid #eeeeee; }
  /* line 42, ../sass/_tables.scss */
  .expressions-table td:nth-of-type(1):before { content: "Feature"; }
  /* line 42, ../sass/_tables.scss */
  .expressions-table td:nth-of-type(2):before { content: "Example"; }
  /* line 42, ../sass/_tables.scss */
  .expressions-table td:nth-of-type(3):before { content: "Explanation"; }
  /* line 42, ../sass/_tables.scss */
  .attributes-table td:nth-of-type(1):before { content: "Attribute"; }
  /* line 42, ../sass/_tables.scss */
  .attributes-table td:nth-of-type(2):before { content: "Required?"; }
  /* line 42, ../sass/_tables.scss */
  .attributes-table td:nth-of-type(3):before { content: "Description"; }
  /* line 42, ../sass/_tables.scss */
  .lifecycle-table td:nth-of-type(1):before { content: "Spec"; }
  /* line 42, ../sass/_tables.scss */
  .lifecycle-table td:nth-of-type(2):before { content: "Polymer"; }
  /* line 42, ../sass/_tables.scss */
  .lifecycle-table td:nth-of-type(3):before { content: "Called When"; }
  /* line 42, ../sass/_tables.scss */
  .fouc-table td:nth-of-type(1):before { content: "Class Name"; }
  /* line 42, ../sass/_tables.scss */
  .fouc-table td:nth-of-type(2):before { content: "Applied Behavior"; } }
<<<<<<< HEAD
@media only screen and (min-width: 581px) and (max-width: 800px) { /* line 122, ../sass/mobile.scss */
=======
@media only screen and (min-width: 581px) and (max-width: 850px) { /* line 123, ../sass/mobile.scss */
>>>>>>> 2aef4c4d
  #welcome #sidebar { display: block; }
  /* line 126, ../sass/mobile.scss */
  .main-bg .panel img { width: 300px; margin-right: auto; margin-bottom: 30px; }
  /* line 132, ../sass/mobile.scss */
  .panel { -webkit-box-orient: vertical; -webkit-flex-direction: column; -moz-flex-direction: column; -ms-flex-direction: column; -o-flex-direction: column; flex-direction: column; margin: 0 30px; }
  /* line 136, ../sass/mobile.scss */
  .panel.left img { margin-left: 0px; margin-right: auto; }
  /* line 141, ../sass/mobile.scss */
  .panel.right img { width: 300px; margin-right: 0px; margin-left: auto; }
  /* line 147, ../sass/mobile.scss */
  .panel summary + summary { margin-right: auto; margin-left: 0px; }
  /* line 153, ../sass/mobile.scss */
  #architecture .box { padding: 20px 24px 14px; margin-bottom: 30px; }
<<<<<<< HEAD
  /* line 158, ../sass/mobile.scss */
  footer { padding-left: 35px; } }
=======
  /* line 159, ../sass/mobile.scss */
  footer { padding-left: 35px; } }
@media only screen and (min-width: 851px) and (max-width: 990px) { /* line 169, ../sass/mobile.scss */
  #future polymer-ui-toolbar { -webkit-flex-wrap: wrap; -moz-flex-wrap: wrap; -ms-flex-wrap: wrap; -o-flex-wrap: wrap; flex-wrap: wrap; }
  /* line 171, ../sass/mobile.scss */
  #future polymer-ui-toolbar .paper-button:not(:last-child) { margin-right: 10px; margin-bottom: 16px; } }
>>>>>>> 2aef4c4d
<|MERGE_RESOLUTION|>--- conflicted
+++ resolved
@@ -32,11 +32,7 @@
   footer { padding: 35px; }
   /* line 77, ../sass/mobile.scss */
   footer polymer-ui-toolbar { -webkit-box-orient: vertical; -webkit-flex-direction: column; -moz-flex-direction: column; -ms-flex-direction: column; -o-flex-direction: column; flex-direction: column; -webkit-box-align: flex-start !important; -webkit-align-items: flex-start !important; -moz-align-items: flex-start !important; -ms-align-items: flex-start !important; -o-align-items: flex-start !important; align-items: flex-start !important; } }
-<<<<<<< HEAD
-@media only screen and (max-width: 800px) { /* line 87, ../sass/mobile.scss */
-=======
-@media only screen and (max-width: 850px) { /* line 88, ../sass/mobile.scss */
->>>>>>> 2aef4c4d
+@media only screen and (max-width: 850px) { /* line 87, ../sass/mobile.scss */
   #sidebar { -webkit-transform: translate3d(-100%, 0, 0); -moz-transform: translate3d(-100%, 0, 0); -ms-transform: translate3d(-100%, 0, 0); -o-transform: translate3d(-100%, 0, 0); transform: translate3d(-100%, 0, 0); -webkit-transition: -webkit-transform 500ms; -moz-transition: -moz-transform 500ms; -o-transition: -o-transform 500ms; transition: transform 500ms; width: 85%; max-width: 315px; z-index: 1000; }
   /* line 94, ../sass/mobile.scss */
   #sidebar.in { -webkit-transform: translate3d(0, 0, 0); -moz-transform: translate3d(0, 0, 0); -ms-transform: translate3d(0, 0, 0); -o-transform: translate3d(0, 0, 0); transform: translate3d(0, 0, 0); box-shadow: 5px 5px 5px rgba(0, 0, 0, 0.2); }
@@ -80,11 +76,7 @@
   .fouc-table td:nth-of-type(1):before { content: "Class Name"; }
   /* line 42, ../sass/_tables.scss */
   .fouc-table td:nth-of-type(2):before { content: "Applied Behavior"; } }
-<<<<<<< HEAD
-@media only screen and (min-width: 581px) and (max-width: 800px) { /* line 122, ../sass/mobile.scss */
-=======
-@media only screen and (min-width: 581px) and (max-width: 850px) { /* line 123, ../sass/mobile.scss */
->>>>>>> 2aef4c4d
+@media only screen and (min-width: 581px) and (max-width: 850px) { /* line 122, ../sass/mobile.scss */
   #welcome #sidebar { display: block; }
   /* line 126, ../sass/mobile.scss */
   .main-bg .panel img { width: 300px; margin-right: auto; margin-bottom: 30px; }
@@ -98,14 +90,9 @@
   .panel summary + summary { margin-right: auto; margin-left: 0px; }
   /* line 153, ../sass/mobile.scss */
   #architecture .box { padding: 20px 24px 14px; margin-bottom: 30px; }
-<<<<<<< HEAD
   /* line 158, ../sass/mobile.scss */
   footer { padding-left: 35px; } }
-=======
-  /* line 159, ../sass/mobile.scss */
-  footer { padding-left: 35px; } }
-@media only screen and (min-width: 851px) and (max-width: 990px) { /* line 169, ../sass/mobile.scss */
+@media only screen and (min-width: 851px) and (max-width: 990px) { /* line 168, ../sass/mobile.scss */
   #future polymer-ui-toolbar { -webkit-flex-wrap: wrap; -moz-flex-wrap: wrap; -ms-flex-wrap: wrap; -o-flex-wrap: wrap; flex-wrap: wrap; }
-  /* line 171, ../sass/mobile.scss */
-  #future polymer-ui-toolbar .paper-button:not(:last-child) { margin-right: 10px; margin-bottom: 16px; } }
->>>>>>> 2aef4c4d
+  /* line 170, ../sass/mobile.scss */
+  #future polymer-ui-toolbar .paper-button:not(:last-child) { margin-right: 10px; margin-bottom: 16px; } }