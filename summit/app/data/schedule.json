[
  {
    "date":"September 14th",
    "day":"Monday",
    "sessions":[
      {
        "name":"Code Labs",
        "speaker":"",
        "time":"Monday 5pm - 9pm",
        "desc":"Polymer code labs provide a guided, tutorial, hands-on coding experience. Learn and build elements and applications with the Polymer Team. **BYOL (Bring Your Own Laptop)**"
      }
    ]
  },
  {
    "date":"September 15th",
    "day":"Tuesday",
    "sessions":[
      {
        "name":"Opening Keynote",
        "speaker":"Matthew McNulty & Taylor Savage",
        "time":"Tuesday @ 9:00am",
        "desc":"A warm welcome to the first ever Polymer Summit. We'll talk briefly about how we're thinking about Polymer's past, present, and future, and get the show on the road."
      },
      {
        "name":"Using Vanilla Polymer aka Building Apps with Polymer",
        "speaker":"Kevin Schaaf",
        "time":"Tuesday @ 9:30am",
        "desc":"Polymer embraces encapsulated Custom Elements as its main organizing unit.  This simple-sounding concept is actually an incredibly powerful tool that can revolutionize how you think about solving complex problems, collaborate within large teams, reduce technology lock-in, and of course, build amazing apps for the web.  Hear how we think about building apps using custom elements directly from one of the Polymer core team engineers, and how to best employ this simple concept for the most leverage in your own projects."
      },
      {
        "name":"End to End with Polymer",
        "speaker":"Rob Dodson",
        "time":"Tuesday @ 10:00am",
        "desc":"Developers are really excited by Polymer and Web Components, but they're not always sure how to connect the dots to get a full blown, production-ready app. Where should you store your data? How do you handle user authentication? What are the patterns that make up a good Polymer app? In this session I'll answer these questions, and guide you through the process of building an awesome offline-first Progressive webapp using Polymer Starter Kit, the Platinum elements, and Firebase."
      },
      {
<<<<<<< HEAD
        "name":"Break",
        "time": "Tuesday @ 10:30am"
      },
      {
        "name":"Using Polymer on the Bleeding Edge: ES6, other future web platform features with Polymer",
=======
        "name":"Using ES6 with Polymer",
>>>>>>> 1aa4c30b
        "speaker":"Eric Bidelman",
        "time":"Tuesday @ 11:00am",
        "desc":"Polymer's mission is to evolve with modern web. In this talk, we'll take a look at the new features in ECMAScript 2015 (aka ES6), how to use them today, and what role they play in Polymer's future."
      },
      {
        "name":"Testing Polymer Web Components",
        "speaker":"Chris Joel & Dan Freedman",
        "time":"Tuesday @ 11:20am",
        "desc":"This session will include a rundown of test environment helpers we have created, the new test-fixture element and the accessibility testing functionality added to WCT. We will also cover examples of different non-trivial testing scenarios related to web components and provide strategies to address them."
      },
      {
        "name":"Platinum Elements",
        "speaker":"Mat Scales",
        "time":"Tuesday @ 11:40am",
        "desc":"Web Components aren't the only hot new thing on the web. Learn about how we're bringing the magic of Polymer to brand new Web Platform features like Offline, Push Messaging, and Background Sync."
      },
      {
        "name":"There’s an Element for that — but what if there isn't?",
        "speaker":"Surma",
        "time":"Tuesday @ 12:00pm",
        "desc":"You have your own service. It has a very nice API. Is there an element for that? Probably not! In this session we’ll talk about patterns that occur when writing your own elements while wrapping an API or while writing new visual elements."
      },
      {
        "name":"Lunch",
        "time": "Tuesday @ 12:20pm"
      },
      {
        "name":"Adaptive UI with Material Design and Paper Elements",
        "speaker":"Zach Gibson, Yuin Chien, & Addy Osmani",
        "time":"Tuesday @ 1:30pm",
        "desc":"A look into Material Design's latest thinking around adaptive user interface design patterns and best practices. Polymer's paper elements make it easy to design cross form factor."
      },
      {
        "name":"Polymer's Styling System",
        "speaker":"Monica Dinculescu",
        "time":"Tuesday @ 2:00pm",
        "desc":"Traditionally, CSS stylesheets have a terrible opinion about style encapsulation: the only thing stopping one element’s style from stomping over another’s is a “well chosen class name”. The Shadow DOM fixes this by building a little castle and a moat around each element, so that styles can’t get in and out of the web component castle. But what happens if you _do_ want to style this custom element? How do you cross the moat? Custom properties, that’s how."
      },
      {
        "name":"Polymer's Animation System",
        "speaker":"Yvonne Yip",
        "time":"Tuesday @ 2:15pm",
        "desc":"Great transitions and animations are an important part of your web application's visual design. However building them using CSS and Javascript is not always straightforward. In this talk we'll cover how neon-animation system helps you build animations in Polymer and we'll build some page transitions."
      },
      {
        "name":"Lightning Talk: Upgrading to 1.0 with polyup",
        "speaker":"Peter Burns",
        "time":"Tuesday @ 2:30pm",
        "desc":"A lot changed from Polymer 0.5 to 1.0! Fortunately you don't have to upgrade all of your code by hand, polyup will do a lot of the work for you. We'll walk through upgrading a full app from 0.5 to 1.0 in under ten minutes."
      },
      {
        "name":"Lightning Talk: Polymer's Gesture System",
        "speaker":"Dan Freedman",
        "time":"Tuesday @ 2:35pm",
        "desc":"A look at the breadth and depth of Polymer's built-in gesture library, and how your elements can be interactive, responsive, and cross-platform."
      },
      {
        "name":"A11y with Polymer",
        "speaker":"Alice Boxhall & Laura Palmaro",
        "time":"Tuesday @ 2:45pm",
        "desc":"One in six people will experience a disability at some point in their life, so it's crucial for sites and apps to work smoothly for users with a wide range of abilities. A well crafted site is usable whether or not a person can see, use a mouse, or distinguish red from green - to mention just a few of the assumptions we inadvertently make. Come and learn about how and why we hold the Polymer 1.0 widget set to a high bar for accessibility, and how you can use the Polymer libraries to create your own accessible custom elements."
      },
      {
        "name":"Break",
        "time": "Tuesday @ 3:15pm"
      },
      {
        "name":"Polymer Power Tools",
        "speaker":"Addy Osmani",
        "time":"Tuesday @ 3:45pm",
        "desc":"In 2015, framework-less web development using elements + micro-libraries can get you really far on the web platform. It's powerful. We'll cover the tools now available to help you build with Polymer in production including Polymer Starter Kit, Polyup, Vulcanize, Crisper, web-component-tester, our docs and code viewer tools and much more!"
      },
      {
        "name":"Polymer Performance Patterns",
        "speaker":"Eric Bidelman",
        "time":"Tuesday @ 4:15pm",
        "desc":"Let's face it, building a web app is hard. There's a lot to remember! Web components allow us to componentize the web's best practices but that doesn't mean footguns are a thing of the past. In this talk, we'll cover tips and tricks for speeding up first paint, lazy loading components, and various runtime optimizations."
      },
      {
        "name":"Doing a Perf Audit of your Polymer App",
        "speaker":"Paul Irish",
        "time":"Tuesday @ 4:45pm",
        "desc":"Performance is measured from the ground truth of the browser internals, and you're operating a few levels up, with the DOM, framework code, and JavaScript sitting between your users finger and the resulting screen paints. In this session Paul Irish will show how the Chrome DevTools can help you understand where time is spent in your app and effective means of profiling your performance. You'll walk away with a solid understanding of how your polymer work can be as fast-loading and responsive-to-the-touch as you like."
      },
      {
        "name":"PolyPanel",
        "speaker":"The Polymer Team",
        "time":"Tuesday @ 5:15pm",
        "desc":"A wrap-up discussion panel with members of the Polymer team."
      },
      {
        "name":"After Party!",
        "time":"Tuesday @ 5:30pm till midnight",
        "desc":"Party with the Polymer Team :)"
      }
    ]
  }
]<|MERGE_RESOLUTION|>--- conflicted
+++ resolved
@@ -34,15 +34,11 @@
         "desc":"Developers are really excited by Polymer and Web Components, but they're not always sure how to connect the dots to get a full blown, production-ready app. Where should you store your data? How do you handle user authentication? What are the patterns that make up a good Polymer app? In this session I'll answer these questions, and guide you through the process of building an awesome offline-first Progressive webapp using Polymer Starter Kit, the Platinum elements, and Firebase."
       },
       {
-<<<<<<< HEAD
         "name":"Break",
         "time": "Tuesday @ 10:30am"
       },
       {
-        "name":"Using Polymer on the Bleeding Edge: ES6, other future web platform features with Polymer",
-=======
         "name":"Using ES6 with Polymer",
->>>>>>> 1aa4c30b
         "speaker":"Eric Bidelman",
         "time":"Tuesday @ 11:00am",
         "desc":"Polymer's mission is to evolve with modern web. In this talk, we'll take a look at the new features in ECMAScript 2015 (aka ES6), how to use them today, and what role they play in Polymer's future."
